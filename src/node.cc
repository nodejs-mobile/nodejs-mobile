// Copyright Joyent, Inc. and other Node contributors.
//
// Permission is hereby granted, free of charge, to any person obtaining a
// copy of this software and associated documentation files (the
// "Software"), to deal in the Software without restriction, including
// without limitation the rights to use, copy, modify, merge, publish,
// distribute, sublicense, and/or sell copies of the Software, and to permit
// persons to whom the Software is furnished to do so, subject to the
// following conditions:
//
// The above copyright notice and this permission notice shall be included
// in all copies or substantial portions of the Software.
//
// THE SOFTWARE IS PROVIDED "AS IS", WITHOUT WARRANTY OF ANY KIND, EXPRESS
// OR IMPLIED, INCLUDING BUT NOT LIMITED TO THE WARRANTIES OF
// MERCHANTABILITY, FITNESS FOR A PARTICULAR PURPOSE AND NONINFRINGEMENT. IN
// NO EVENT SHALL THE AUTHORS OR COPYRIGHT HOLDERS BE LIABLE FOR ANY CLAIM,
// DAMAGES OR OTHER LIABILITY, WHETHER IN AN ACTION OF CONTRACT, TORT OR
// OTHERWISE, ARISING FROM, OUT OF OR IN CONNECTION WITH THE SOFTWARE OR THE
// USE OR OTHER DEALINGS IN THE SOFTWARE.

#include "node_buffer.h"
#include "node_constants.h"
#include "node_javascript.h"
#include "node_platform.h"
#include "node_version.h"
#include "node_internals.h"
#include "node_revert.h"
#include "node_debug_options.h"
#include "node_perf.h"

#if defined HAVE_PERFCTR
#include "node_counters.h"
#endif

#if HAVE_OPENSSL
#include "node_crypto.h"
#endif

#if defined(NODE_HAVE_I18N_SUPPORT)
#include "node_i18n.h"
#endif

#if HAVE_INSPECTOR
#include "inspector_io.h"
#endif

#if defined HAVE_DTRACE || defined HAVE_ETW
#include "node_dtrace.h"
#endif

#if defined HAVE_LTTNG
#include "node_lttng.h"
#endif

#include "ares.h"
#include "async_wrap-inl.h"
#include "env-inl.h"
#include "handle_wrap.h"
#include "http_parser.h"
#include "nghttp2/nghttp2ver.h"
#include "req_wrap-inl.h"
#include "string_bytes.h"
#include "tracing/agent.h"
#include "util.h"
#include "uv.h"
#if NODE_USE_V8_PLATFORM
#include "libplatform/libplatform.h"
#endif  // NODE_USE_V8_PLATFORM
#include "v8-debug.h"
#include "v8-profiler.h"
#include "zlib.h"

#ifdef NODE_ENABLE_VTUNE_PROFILING
#include "../deps/v8/src/third_party/vtune/v8-vtune.h"
#endif

#include <errno.h>
#include <fcntl.h>  // _O_RDWR
#include <limits.h>  // PATH_MAX
#include <locale.h>
#include <signal.h>
#include <stdio.h>
#include <stdlib.h>
#include <string.h>
#include <sys/types.h>

#include <string>
#include <vector>

#if defined(NODE_HAVE_I18N_SUPPORT)
#include <unicode/uvernum.h>
#endif

#if defined(LEAK_SANITIZER)
#include <sanitizer/lsan_interface.h>
#endif

#if defined(_MSC_VER)
#include <direct.h>
#include <io.h>
#define umask _umask
typedef int mode_t;
#else
#include <pthread.h>
#include <sys/resource.h>  // getrlimit, setrlimit
#include <unistd.h>  // setuid, getuid
#endif

#if defined(__POSIX__) && !defined(__ANDROID__) && !defined(__CloudABI__)
#include <pwd.h>  // getpwnam()
#include <grp.h>  // getgrnam()
#endif

#if defined(__POSIX__)
#include <dlfcn.h>
#endif

#ifdef __APPLE__
#include <crt_externs.h>
#define environ (*_NSGetEnviron())
#elif !defined(_MSC_VER)
extern char **environ;
#endif
#if ENABLE_TTD_NODE
bool s_doTTRecord = false;
bool s_doTTReplay = false;
bool s_doTTDebug = false;
size_t s_ttoptReplayUriLength = 0;
const char* s_ttoptReplayUri = NULL;
uint32_t s_ttdSnapInterval = 2000;
uint32_t s_ttdSnapHistoryLength = 2;
uint64_t s_ttdStartupMode = 0x1;
#endif

// This is used to load built-in modules. Instead of using
// __attribute__((constructor)), we call the _register_<modname>
// function for each built-in modules explicitly in
// node::RegisterBuiltinModules(). This is only forward declaration.
// The definitions are in each module's implementation when calling
// the NODE_BUILTIN_MODULE_CONTEXT_AWARE.
#define V(modname) void _register_##modname();
  NODE_BUILTIN_MODULES(V)
#undef V

namespace node {

using v8::Array;
using v8::ArrayBuffer;
using v8::Boolean;
using v8::Context;
using v8::EscapableHandleScope;
using v8::Exception;
using v8::Float64Array;
using v8::Function;
using v8::FunctionCallbackInfo;
using v8::HandleScope;
using v8::HeapStatistics;
using v8::Integer;
using v8::Isolate;
using v8::Local;
using v8::Locker;
using v8::MaybeLocal;
using v8::Message;
using v8::Name;
using v8::NamedPropertyHandlerConfiguration;
using v8::Null;
using v8::Number;
using v8::Object;
using v8::ObjectTemplate;
using v8::Promise;
using v8::PromiseRejectMessage;
using v8::PropertyCallbackInfo;
using v8::ScriptOrigin;
using v8::SealHandleScope;
using v8::String;
using v8::TryCatch;
using v8::Uint32Array;
using v8::Undefined;
using v8::V8;
using v8::Value;

using AsyncHooks = node::Environment::AsyncHooks;

static bool print_eval = false;
static bool force_repl = false;
static bool syntax_check_only = false;
static bool trace_deprecation = false;
static bool throw_deprecation = false;
static bool trace_sync_io = false;
static bool no_force_async_hooks_checks = false;
static bool track_heap_objects = false;
static const char* eval_string = nullptr;
static std::vector<std::string> preload_modules;
static const int v8_default_thread_pool_size = 4;
static int v8_thread_pool_size = v8_default_thread_pool_size;
static bool prof_process = false;
static bool v8_is_profiling = false;
static bool node_is_initialized = false;
static node_module* modpending;
static node_module* modlist_builtin;
static node_module* modlist_internal;
static node_module* modlist_linked;
static node_module* modlist_addon;
static bool trace_enabled = false;
static std::string trace_enabled_categories;  // NOLINT(runtime/string)
static bool abort_on_uncaught_exception = false;

// Bit flag used to track security reverts (see node_revert.h)
unsigned int reverted = 0;

#if defined(NODE_HAVE_I18N_SUPPORT)
// Path to ICU data (for i18n / Intl)
std::string icu_data_dir;  // NOLINT(runtime/string)
#endif

// used by C++ modules as well
bool no_deprecation = false;

#if HAVE_OPENSSL
// use OpenSSL's cert store instead of bundled certs
bool ssl_openssl_cert_store =
#if defined(NODE_OPENSSL_CERT_STORE)
        true;
#else
        false;
#endif

# if NODE_FIPS_MODE
// used by crypto module
bool enable_fips_crypto = false;
bool force_fips_crypto = false;
# endif  // NODE_FIPS_MODE
std::string openssl_config;  // NOLINT(runtime/string)
#endif  // HAVE_OPENSSL

// true if process warnings should be suppressed
bool no_process_warnings = false;
bool trace_warnings = false;

// Set in node.cc by ParseArgs when --preserve-symlinks is used.
// Used in node_config.cc to set a constant on process.binding('config')
// that is used by lib/module.js
bool config_preserve_symlinks = false;

// Set in node.cc by ParseArgs when --experimental-modules is used.
// Used in node_config.cc to set a constant on process.binding('config')
// that is used by lib/module.js
bool config_experimental_modules = false;

// Set in node.cc by ParseArgs when --loader is used.
// Used in node_config.cc to set a constant on process.binding('config')
// that is used by lib/internal/bootstrap_node.js
std::string config_userland_loader;  // NOLINT(runtime/string)

// Set by ParseArgs when --pending-deprecation or NODE_PENDING_DEPRECATION
// is used.
bool config_pending_deprecation = false;

// Set in node.cc by ParseArgs when --redirect-warnings= is used.
std::string config_warning_file;  // NOLINT(runtime/string)

// Set in node.cc by ParseArgs when --expose-internals or --expose_internals is
// used.
// Used in node_config.cc to set a constant on process.binding('config')
// that is used by lib/internal/bootstrap_node.js
bool config_expose_internals = false;

bool v8_initialized = false;

bool linux_at_secure = false;

// process-relative uptime base, initialized at start-up
static double prog_start_time;

static Mutex node_isolate_mutex;
static v8::Isolate* node_isolate;

node::DebugOptions debug_options;

static struct {
#if NODE_USE_V8_PLATFORM
  void Initialize(int thread_pool_size) {
    if (trace_enabled) {
      tracing_agent_.reset(new tracing::Agent());
      platform_ = new NodePlatform(thread_pool_size,
        tracing_agent_->GetTracingController());
      V8::InitializePlatform(platform_);
      tracing::TraceEventHelper::SetTracingController(
        tracing_agent_->GetTracingController());
    } else {
      tracing_agent_.reset(nullptr);
      platform_ = new NodePlatform(thread_pool_size, nullptr);
      V8::InitializePlatform(platform_);
      tracing::TraceEventHelper::SetTracingController(
        new v8::TracingController());
    }
  }

  void Dispose() {
    platform_->Shutdown();
    delete platform_;
    platform_ = nullptr;
    tracing_agent_.reset(nullptr);
  }

  void DrainVMTasks(Isolate* isolate) {
    platform_->DrainBackgroundTasks(isolate);
  }

  void CancelVMTasks(Isolate* isolate) {
    platform_->CancelPendingDelayedTasks(isolate);
  }

#if HAVE_INSPECTOR
  bool StartInspector(Environment *env, const char* script_path,
                      const node::DebugOptions& options) {
    // Inspector agent can't fail to start, but if it was configured to listen
    // right away on the websocket port and fails to bind/etc, this will return
    // false.
    return env->inspector_agent()->Start(platform_, script_path, options);
  }

  bool InspectorStarted(Environment *env) {
    return env->inspector_agent()->IsStarted();
  }
#endif  // HAVE_INSPECTOR

  void StartTracingAgent() {
    tracing_agent_->Start(trace_enabled_categories);
  }

  void StopTracingAgent() {
    tracing_agent_->Stop();
  }

  NodePlatform* Platform() {
    return platform_;
  }

  std::unique_ptr<tracing::Agent> tracing_agent_;
  NodePlatform* platform_;
#else  // !NODE_USE_V8_PLATFORM
  void Initialize(int thread_pool_size) {}
  void Dispose() {}
  void DrainVMTasks(Isolate* isolate) {}
  void CancelVMTasks(Isolate* isolate) {}
  bool StartInspector(Environment *env, const char* script_path,
                      const node::DebugOptions& options) {
    env->ThrowError("Node compiled with NODE_USE_V8_PLATFORM=0");
    return true;
  }

  void StartTracingAgent() {
    fprintf(stderr, "Node compiled with NODE_USE_V8_PLATFORM=0, "
                    "so event tracing is not available.\n");
  }
  void StopTracingAgent() {}

  NodePlatform* Platform() {
    return nullptr;
  }
#endif  // !NODE_USE_V8_PLATFORM

#if !NODE_USE_V8_PLATFORM || !HAVE_INSPECTOR
  bool InspectorStarted(Environment *env) {
    return false;
  }
#endif  //  !NODE_USE_V8_PLATFORM || !HAVE_INSPECTOR
} v8_platform;

#ifdef __POSIX__
static const unsigned kMaxSignal = 32;
#endif

static void PrintErrorString(const char* format, ...) {
  va_list ap;
  va_start(ap, format);
#ifdef _WIN32
  HANDLE stderr_handle = GetStdHandle(STD_ERROR_HANDLE);

  // Check if stderr is something other than a tty/console
  if (stderr_handle == INVALID_HANDLE_VALUE ||
      stderr_handle == nullptr ||
      uv_guess_handle(_fileno(stderr)) != UV_TTY) {
    vfprintf(stderr, format, ap);
    va_end(ap);
    return;
  }

  // Fill in any placeholders
  int n = _vscprintf(format, ap);
  std::vector<char> out(n + 1);
  vsprintf(out.data(), format, ap);

  // Get required wide buffer size
  n = MultiByteToWideChar(CP_UTF8, 0, out.data(), -1, nullptr, 0);

  std::vector<wchar_t> wbuf(n);
  MultiByteToWideChar(CP_UTF8, 0, out.data(), -1, wbuf.data(), n);

  // Don't include the null character in the output
  CHECK_GT(n, 0);
  WriteConsoleW(stderr_handle, wbuf.data(), n - 1, nullptr, nullptr);
#else
  vfprintf(stderr, format, ap);
#endif
  va_end(ap);
}

const char *signo_string(int signo) {
#define SIGNO_CASE(e)  case e: return #e;
  switch (signo) {
#ifdef SIGHUP
  SIGNO_CASE(SIGHUP);
#endif

#ifdef SIGINT
  SIGNO_CASE(SIGINT);
#endif

#ifdef SIGQUIT
  SIGNO_CASE(SIGQUIT);
#endif

#ifdef SIGILL
  SIGNO_CASE(SIGILL);
#endif

#ifdef SIGTRAP
  SIGNO_CASE(SIGTRAP);
#endif

#ifdef SIGABRT
  SIGNO_CASE(SIGABRT);
#endif

#ifdef SIGIOT
# if SIGABRT != SIGIOT
  SIGNO_CASE(SIGIOT);
# endif
#endif

#ifdef SIGBUS
  SIGNO_CASE(SIGBUS);
#endif

#ifdef SIGFPE
  SIGNO_CASE(SIGFPE);
#endif

#ifdef SIGKILL
  SIGNO_CASE(SIGKILL);
#endif

#ifdef SIGUSR1
  SIGNO_CASE(SIGUSR1);
#endif

#ifdef SIGSEGV
  SIGNO_CASE(SIGSEGV);
#endif

#ifdef SIGUSR2
  SIGNO_CASE(SIGUSR2);
#endif

#ifdef SIGPIPE
  SIGNO_CASE(SIGPIPE);
#endif

#ifdef SIGALRM
  SIGNO_CASE(SIGALRM);
#endif

  SIGNO_CASE(SIGTERM);

#ifdef SIGCHLD
  SIGNO_CASE(SIGCHLD);
#endif

#ifdef SIGSTKFLT
  SIGNO_CASE(SIGSTKFLT);
#endif


#ifdef SIGCONT
  SIGNO_CASE(SIGCONT);
#endif

#ifdef SIGSTOP
  SIGNO_CASE(SIGSTOP);
#endif

#ifdef SIGTSTP
  SIGNO_CASE(SIGTSTP);
#endif

#ifdef SIGBREAK
  SIGNO_CASE(SIGBREAK);
#endif

#ifdef SIGTTIN
  SIGNO_CASE(SIGTTIN);
#endif

#ifdef SIGTTOU
  SIGNO_CASE(SIGTTOU);
#endif

#ifdef SIGURG
  SIGNO_CASE(SIGURG);
#endif

#ifdef SIGXCPU
  SIGNO_CASE(SIGXCPU);
#endif

#ifdef SIGXFSZ
  SIGNO_CASE(SIGXFSZ);
#endif

#ifdef SIGVTALRM
  SIGNO_CASE(SIGVTALRM);
#endif

#ifdef SIGPROF
  SIGNO_CASE(SIGPROF);
#endif

#ifdef SIGWINCH
  SIGNO_CASE(SIGWINCH);
#endif

#ifdef SIGIO
  SIGNO_CASE(SIGIO);
#endif

#ifdef SIGPOLL
# if SIGPOLL != SIGIO
  SIGNO_CASE(SIGPOLL);
# endif
#endif

#ifdef SIGLOST
# if SIGLOST != SIGABRT
  SIGNO_CASE(SIGLOST);
# endif
#endif

#ifdef SIGPWR
# if SIGPWR != SIGLOST
  SIGNO_CASE(SIGPWR);
# endif
#endif

#ifdef SIGINFO
# if !defined(SIGPWR) || SIGINFO != SIGPWR
  SIGNO_CASE(SIGINFO);
# endif
#endif

#ifdef SIGSYS
  SIGNO_CASE(SIGSYS);
#endif

  default: return "";
  }
}


Local<Value> ErrnoException(Isolate* isolate,
                            int errorno,
                            const char *syscall,
                            const char *msg,
                            const char *path) {
  Environment* env = Environment::GetCurrent(isolate);

  Local<Value> e;
  Local<String> estring = OneByteString(env->isolate(), errno_string(errorno));
  if (msg == nullptr || msg[0] == '\0') {
    msg = strerror(errorno);
  }
  Local<String> message = OneByteString(env->isolate(), msg);

  Local<String> cons =
      String::Concat(estring, FIXED_ONE_BYTE_STRING(env->isolate(), ", "));
  cons = String::Concat(cons, message);

  Local<String> path_string;
  if (path != nullptr) {
    // FIXME(bnoordhuis) It's questionable to interpret the file path as UTF-8.
    path_string = String::NewFromUtf8(env->isolate(), path);
  }

  if (path_string.IsEmpty() == false) {
    cons = String::Concat(cons, FIXED_ONE_BYTE_STRING(env->isolate(), " '"));
    cons = String::Concat(cons, path_string);
    cons = String::Concat(cons, FIXED_ONE_BYTE_STRING(env->isolate(), "'"));
  }
  e = Exception::Error(cons);

  Local<Object> obj = e->ToObject(env->isolate());
  obj->Set(env->errno_string(), Integer::New(env->isolate(), errorno));
  obj->Set(env->code_string(), estring);

  if (path_string.IsEmpty() == false) {
    obj->Set(env->path_string(), path_string);
  }

  if (syscall != nullptr) {
    obj->Set(env->syscall_string(), OneByteString(env->isolate(), syscall));
  }

  return e;
}


static Local<String> StringFromPath(Isolate* isolate, const char* path) {
#ifdef _WIN32
  if (strncmp(path, "\\\\?\\UNC\\", 8) == 0) {
    return String::Concat(FIXED_ONE_BYTE_STRING(isolate, "\\\\"),
                          String::NewFromUtf8(isolate, path + 8));
  } else if (strncmp(path, "\\\\?\\", 4) == 0) {
    return String::NewFromUtf8(isolate, path + 4);
  }
#endif

  return String::NewFromUtf8(isolate, path);
}


Local<Value> UVException(Isolate* isolate,
                         int errorno,
                         const char* syscall,
                         const char* msg,
                         const char* path) {
  return UVException(isolate, errorno, syscall, msg, path, nullptr);
}


Local<Value> UVException(Isolate* isolate,
                         int errorno,
                         const char* syscall,
                         const char* msg,
                         const char* path,
                         const char* dest) {
  Environment* env = Environment::GetCurrent(isolate);

  if (!msg || !msg[0])
    msg = uv_strerror(errorno);

  Local<String> js_code = OneByteString(isolate, uv_err_name(errorno));
  Local<String> js_syscall = OneByteString(isolate, syscall);
  Local<String> js_path;
  Local<String> js_dest;

  Local<String> js_msg = js_code;
  js_msg = String::Concat(js_msg, FIXED_ONE_BYTE_STRING(isolate, ": "));
  js_msg = String::Concat(js_msg, OneByteString(isolate, msg));
  js_msg = String::Concat(js_msg, FIXED_ONE_BYTE_STRING(isolate, ", "));
  js_msg = String::Concat(js_msg, js_syscall);

  if (path != nullptr) {
    js_path = StringFromPath(isolate, path);

    js_msg = String::Concat(js_msg, FIXED_ONE_BYTE_STRING(isolate, " '"));
    js_msg = String::Concat(js_msg, js_path);
    js_msg = String::Concat(js_msg, FIXED_ONE_BYTE_STRING(isolate, "'"));
  }

  if (dest != nullptr) {
    js_dest = StringFromPath(isolate, dest);

    js_msg = String::Concat(js_msg, FIXED_ONE_BYTE_STRING(isolate, " -> '"));
    js_msg = String::Concat(js_msg, js_dest);
    js_msg = String::Concat(js_msg, FIXED_ONE_BYTE_STRING(isolate, "'"));
  }

  Local<Object> e = Exception::Error(js_msg)->ToObject(isolate);

  e->Set(env->errno_string(), Integer::New(isolate, errorno));
  e->Set(env->code_string(), js_code);
  e->Set(env->syscall_string(), js_syscall);
  if (!js_path.IsEmpty())
    e->Set(env->path_string(), js_path);
  if (!js_dest.IsEmpty())
    e->Set(env->dest_string(), js_dest);

  return e;
}


// Look up environment variable unless running as setuid root.
bool SafeGetenv(const char* key, std::string* text) {
#if !defined(__CloudABI__) && !defined(_WIN32)
  if (linux_at_secure || getuid() != geteuid() || getgid() != getegid())
    goto fail;
#endif

  if (const char* value = getenv(key)) {
    *text = value;
    return true;
  }

fail:
  text->clear();
  return false;
}


#ifdef _WIN32
// Does about the same as strerror(),
// but supports all windows error messages
static const char *winapi_strerror(const int errorno, bool* must_free) {
  char *errmsg = nullptr;

  FormatMessage(FORMAT_MESSAGE_ALLOCATE_BUFFER | FORMAT_MESSAGE_FROM_SYSTEM |
      FORMAT_MESSAGE_IGNORE_INSERTS, nullptr, errorno,
      MAKELANGID(LANG_NEUTRAL, SUBLANG_DEFAULT), (LPTSTR)&errmsg, 0, nullptr);

  if (errmsg) {
    *must_free = true;

    // Remove trailing newlines
    for (int i = strlen(errmsg) - 1;
        i >= 0 && (errmsg[i] == '\n' || errmsg[i] == '\r'); i--) {
      errmsg[i] = '\0';
    }

    return errmsg;
  } else {
    // FormatMessage failed
    *must_free = false;
    return "Unknown error";
  }
}


Local<Value> WinapiErrnoException(Isolate* isolate,
                                  int errorno,
                                  const char* syscall,
                                  const char* msg,
                                  const char* path) {
  Environment* env = Environment::GetCurrent(isolate);
  Local<Value> e;
  bool must_free = false;
  if (!msg || !msg[0]) {
    msg = winapi_strerror(errorno, &must_free);
  }
  Local<String> message = OneByteString(env->isolate(), msg);

  if (path) {
    Local<String> cons1 =
        String::Concat(message, FIXED_ONE_BYTE_STRING(isolate, " '"));
    Local<String> cons2 =
        String::Concat(cons1, String::NewFromUtf8(isolate, path));
    Local<String> cons3 =
        String::Concat(cons2, FIXED_ONE_BYTE_STRING(isolate, "'"));
    e = Exception::Error(cons3);
  } else {
    e = Exception::Error(message);
  }

  Local<Object> obj = e->ToObject(env->isolate());
  obj->Set(env->errno_string(), Integer::New(isolate, errorno));

  if (path != nullptr) {
    obj->Set(env->path_string(), String::NewFromUtf8(isolate, path));
  }

  if (syscall != nullptr) {
    obj->Set(env->syscall_string(), OneByteString(isolate, syscall));
  }

  if (must_free)
    LocalFree((HLOCAL)msg);

  return e;
}
#endif


void* ArrayBufferAllocator::Allocate(size_t size) {
  if (zero_fill_field_ || zero_fill_all_buffers)
    return node::UncheckedCalloc(size);
  else
    return node::UncheckedMalloc(size);
}

namespace {

bool DomainHasErrorHandler(const Environment* env,
                           const Local<Object>& domain) {
  HandleScope scope(env->isolate());

  Local<Value> domain_event_listeners_v = domain->Get(env->events_string());
  if (!domain_event_listeners_v->IsObject())
    return false;

  Local<Object> domain_event_listeners_o =
      domain_event_listeners_v.As<Object>();

  Local<Value> domain_error_listeners_v =
      domain_event_listeners_o->Get(env->error_string());

  if (domain_error_listeners_v->IsFunction() ||
      (domain_error_listeners_v->IsArray() &&
      domain_error_listeners_v.As<Array>()->Length() > 0))
    return true;

  return false;
}

bool DomainsStackHasErrorHandler(const Environment* env) {
  HandleScope scope(env->isolate());

  if (!env->using_domains())
    return false;

  Local<Array> domains_stack_array = env->domains_stack_array().As<Array>();
  if (domains_stack_array->Length() == 0)
    return false;

  uint32_t domains_stack_length = domains_stack_array->Length();
  for (uint32_t i = domains_stack_length; i > 0; --i) {
    Local<Value> domain_v = domains_stack_array->Get(i - 1);
    if (!domain_v->IsObject())
      return false;

    Local<Object> domain = domain_v.As<Object>();
    if (DomainHasErrorHandler(env, domain))
      return true;
  }

  return false;
}


bool ShouldAbortOnUncaughtException(Isolate* isolate) {
  HandleScope scope(isolate);

  Environment* env = Environment::GetCurrent(isolate);
  Local<Object> process_object = env->process_object();
  Local<String> emitting_top_level_domain_error_key =
    env->emitting_top_level_domain_error_string();
  bool isEmittingTopLevelDomainError =
      process_object->Get(emitting_top_level_domain_error_key)->BooleanValue();

  return isEmittingTopLevelDomainError || !DomainsStackHasErrorHandler(env);
}

Local<Value> GetDomainProperty(Environment* env, Local<Object> object) {
  Local<Value> domain_v =
      object->GetPrivate(env->context(), env->domain_private_symbol())
          .ToLocalChecked();
  if (domain_v->IsObject()) {
    return domain_v;
  }
  return object->Get(env->context(), env->domain_string()).ToLocalChecked();
}


void DomainEnter(Environment* env, Local<Object> object) {
  Local<Value> domain_v = GetDomainProperty(env, object);
  if (domain_v->IsObject()) {
    Local<Object> domain = domain_v.As<Object>();
    Local<Value> enter_v = domain->Get(env->enter_string());
    if (enter_v->IsFunction()) {
      if (enter_v.As<Function>()->Call(domain, 0, nullptr).IsEmpty()) {
        FatalError("node::AsyncWrap::MakeCallback",
                   "domain enter callback threw, please report this");
      }
    }
  }
}


void DomainExit(Environment* env, v8::Local<v8::Object> object) {
  Local<Value> domain_v = GetDomainProperty(env, object);
  if (domain_v->IsObject()) {
    Local<Object> domain = domain_v.As<Object>();
    Local<Value> exit_v = domain->Get(env->exit_string());
    if (exit_v->IsFunction()) {
      if (exit_v.As<Function>()->Call(domain, 0, nullptr).IsEmpty()) {
        FatalError("node::AsyncWrap::MakeCallback",
                  "domain exit callback threw, please report this");
      }
    }
  }
}

void SetupDomainUse(const FunctionCallbackInfo<Value>& args) {
  Environment* env = Environment::GetCurrent(args);

  if (env->using_domains())
    return;
  env->set_using_domains(true);

  HandleScope scope(env->isolate());

  CHECK(args[0]->IsArray());
  env->set_domains_stack_array(args[0].As<Array>());

  // Do a little housekeeping.
  env->process_object()->Delete(
      env->context(),
      FIXED_ONE_BYTE_STRING(args.GetIsolate(), "_setupDomainUse")).FromJust();
}


void RunMicrotasks(const FunctionCallbackInfo<Value>& args) {
  args.GetIsolate()->RunMicrotasks();
}


void SetupProcessObject(const FunctionCallbackInfo<Value>& args) {
  Environment* env = Environment::GetCurrent(args);

  CHECK(args[0]->IsFunction());

  env->set_push_values_to_array_function(args[0].As<Function>());
  env->process_object()->Delete(
      env->context(),
      FIXED_ONE_BYTE_STRING(env->isolate(), "_setupProcessObject")).FromJust();
}


void SetupNextTick(const FunctionCallbackInfo<Value>& args) {
  Environment* env = Environment::GetCurrent(args);

  CHECK(args[0]->IsFunction());
  CHECK(args[1]->IsObject());

  env->set_tick_callback_function(args[0].As<Function>());

  env->SetMethod(args[1].As<Object>(), "runMicrotasks", RunMicrotasks);

  // Do a little housekeeping.
  env->process_object()->Delete(
      env->context(),
      FIXED_ONE_BYTE_STRING(args.GetIsolate(), "_setupNextTick")).FromJust();

  // Values use to cross communicate with processNextTick.
  uint32_t* const fields = env->tick_info()->fields();
  uint32_t const fields_count = env->tick_info()->fields_count();

  Local<ArrayBuffer> array_buffer =
      ArrayBuffer::New(env->isolate(), fields, sizeof(*fields) * fields_count);

  args.GetReturnValue().Set(Uint32Array::New(array_buffer, 0, fields_count));
}

void PromiseRejectCallback(PromiseRejectMessage message) {
  Local<Promise> promise = message.GetPromise();
  Isolate* isolate = promise->GetIsolate();
  Local<Value> value = message.GetValue();
  Local<Integer> event = Integer::New(isolate, message.GetEvent());

  Environment* env = Environment::GetCurrent(isolate);
  Local<Function> callback = env->promise_reject_function();

  if (value.IsEmpty())
    value = Undefined(isolate);

  Local<Value> args[] = { event, promise, value };
  Local<Object> process = env->process_object();

  callback->Call(process, arraysize(args), args);
}

void SetupPromises(const FunctionCallbackInfo<Value>& args) {
  Environment* env = Environment::GetCurrent(args);
  Isolate* isolate = env->isolate();

  CHECK(args[0]->IsFunction());

  isolate->SetPromiseRejectCallback(PromiseRejectCallback);
  env->set_promise_reject_function(args[0].As<Function>());

  env->process_object()->Delete(
      env->context(),
      FIXED_ONE_BYTE_STRING(isolate, "_setupPromises")).FromJust();
}

}  // anonymous namespace


void AddPromiseHook(v8::Isolate* isolate, promise_hook_func fn, void* arg) {
  Environment* env = Environment::GetCurrent(isolate);
  env->AddPromiseHook(fn, arg);
}

CallbackScope::CallbackScope(Isolate* isolate,
                             Local<Object> object,
                             async_context asyncContext)
  : private_(new InternalCallbackScope(Environment::GetCurrent(isolate),
                                       object,
                                       asyncContext)),
    try_catch_(isolate) {
  try_catch_.SetVerbose(true);
}

CallbackScope::~CallbackScope() {
  if (try_catch_.HasCaught())
    private_->MarkAsFailed();
  delete private_;
}

InternalCallbackScope::InternalCallbackScope(AsyncWrap* async_wrap)
    : InternalCallbackScope(async_wrap->env(),
                            async_wrap->object(),
                            { async_wrap->get_async_id(),
                              async_wrap->get_trigger_async_id() }) {}

InternalCallbackScope::InternalCallbackScope(Environment* env,
                                             Local<Object> object,
                                             const async_context& asyncContext,
                                             ResourceExpectation expect)
  : env_(env),
    async_context_(asyncContext),
    object_(object),
    callback_scope_(env) {
  if (expect == kRequireResource) {
    CHECK(!object.IsEmpty());
  }

  HandleScope handle_scope(env->isolate());
  // If you hit this assertion, you forgot to enter the v8::Context first.
  CHECK_EQ(Environment::GetCurrent(env->isolate()), env);

  if (asyncContext.async_id == 0 && env->using_domains() &&
      !object_.IsEmpty()) {
    DomainEnter(env, object_);
  }

  if (asyncContext.async_id != 0) {
    // No need to check a return value because the application will exit if
    // an exception occurs.
    AsyncWrap::EmitBefore(env, asyncContext.async_id);
  }

  env->async_hooks()->push_async_ids(async_context_.async_id,
                               async_context_.trigger_async_id);
  pushed_ids_ = true;
}

InternalCallbackScope::~InternalCallbackScope() {
  Close();
}

void InternalCallbackScope::Close() {
  if (closed_) return;
  closed_ = true;
  HandleScope handle_scope(env_->isolate());

  if (pushed_ids_)
    env_->async_hooks()->pop_async_id(async_context_.async_id);

  if (failed_) return;

  if (async_context_.async_id != 0) {
    AsyncWrap::EmitAfter(env_, async_context_.async_id);
  }

  if (async_context_.async_id == 0 && env_->using_domains() &&
      !object_.IsEmpty()) {
    DomainExit(env_, object_);
  }

  if (IsInnerMakeCallback()) {
    return;
  }

  Environment::TickInfo* tick_info = env_->tick_info();

  if (tick_info->length() == 0) {
    env_->isolate()->RunMicrotasks();
  }

  // Make sure the stack unwound properly. If there are nested MakeCallback's
  // then it should return early and not reach this code.
  if (env_->async_hooks()->fields()[AsyncHooks::kTotals]) {
    CHECK_EQ(env_->execution_async_id(), 0);
    CHECK_EQ(env_->trigger_async_id(), 0);
  }

  Local<Object> process = env_->process_object();

  if (tick_info->length() == 0) {
    tick_info->set_index(0);
    return;
  }

  if (env_->async_hooks()->fields()[AsyncHooks::kTotals]) {
    CHECK_EQ(env_->execution_async_id(), 0);
    CHECK_EQ(env_->trigger_async_id(), 0);
  }

  if (env_->tick_callback_function()->Call(process, 0, nullptr).IsEmpty()) {
    failed_ = true;
  }
}

MaybeLocal<Value> InternalMakeCallback(Environment* env,
                                       Local<Object> recv,
                                       const Local<Function> callback,
                                       int argc,
                                       Local<Value> argv[],
                                       async_context asyncContext) {
  CHECK(!recv.IsEmpty());
  InternalCallbackScope scope(env, recv, asyncContext);
  if (scope.Failed()) {
    return Undefined(env->isolate());
  }

  MaybeLocal<Value> ret;

  {
    ret = callback->Call(env->context(), recv, argc, argv);

    if (ret.IsEmpty()) {
      // NOTE: For backwards compatibility with public API we return Undefined()
      // if the top level call threw.
      scope.MarkAsFailed();
      return scope.IsInnerMakeCallback() ? ret : Undefined(env->isolate());
    }
  }

  scope.Close();
  if (scope.Failed()) {
    return Undefined(env->isolate());
  }

  return ret;
}


// Public MakeCallback()s


MaybeLocal<Value> MakeCallback(Isolate* isolate,
                               Local<Object> recv,
                               const char* method,
                               int argc,
                               Local<Value> argv[],
                               async_context asyncContext) {
  Local<String> method_string =
      String::NewFromUtf8(isolate, method, v8::NewStringType::kNormal)
          .ToLocalChecked();
  return MakeCallback(isolate, recv, method_string, argc, argv, asyncContext);
}


MaybeLocal<Value> MakeCallback(Isolate* isolate,
                               Local<Object> recv,
                               Local<String> symbol,
                               int argc,
                               Local<Value> argv[],
                               async_context asyncContext) {
  Local<Value> callback_v = recv->Get(symbol);
  if (callback_v.IsEmpty()) return Local<Value>();
  if (!callback_v->IsFunction()) return Local<Value>();
  Local<Function> callback = callback_v.As<Function>();
  return MakeCallback(isolate, recv, callback, argc, argv, asyncContext);
}


MaybeLocal<Value> MakeCallback(Isolate* isolate,
                               Local<Object> recv,
                               Local<Function> callback,
                               int argc,
                               Local<Value> argv[],
                               async_context asyncContext) {
  // Observe the following two subtleties:
  //
  // 1. The environment is retrieved from the callback function's context.
  // 2. The context to enter is retrieved from the environment.
  //
  // Because of the AssignToContext() call in src/node_contextify.cc,
  // the two contexts need not be the same.
  Environment* env = Environment::GetCurrent(callback->CreationContext());
  Context::Scope context_scope(env->context());
  return InternalMakeCallback(env, recv, callback,
                              argc, argv, asyncContext);
}


// Legacy MakeCallback()s

Local<Value> MakeCallback(Isolate* isolate,
                          Local<Object> recv,
                          const char* method,
                          int argc,
                          Local<Value>* argv) {
  EscapableHandleScope handle_scope(isolate);
  return handle_scope.Escape(
      MakeCallback(isolate, recv, method, argc, argv, {0, 0})
          .FromMaybe(Local<Value>()));
}


Local<Value> MakeCallback(Isolate* isolate,
    Local<Object> recv,
    Local<String> symbol,
    int argc,
    Local<Value>* argv) {
  EscapableHandleScope handle_scope(isolate);
  return handle_scope.Escape(
      MakeCallback(isolate, recv, symbol, argc, argv, {0, 0})
          .FromMaybe(Local<Value>()));
}


Local<Value> MakeCallback(Isolate* isolate,
    Local<Object> recv,
    Local<Function> callback,
    int argc,
    Local<Value>* argv) {
  EscapableHandleScope handle_scope(isolate);
  return handle_scope.Escape(
      MakeCallback(isolate, recv, callback, argc, argv, {0, 0})
          .FromMaybe(Local<Value>()));
}


enum encoding ParseEncoding(const char* encoding,
                            enum encoding default_encoding) {
  switch (encoding[0]) {
    case 'u':
      // utf8, utf16le
      if (encoding[1] == 't' && encoding[2] == 'f') {
        // Skip `-`
        encoding += encoding[3] == '-' ? 4 : 3;
        if (encoding[0] == '8' && encoding[1] == '\0')
          return UTF8;
        if (strncmp(encoding, "16le", 4) == 0)
          return UCS2;

      // ucs2
      } else if (encoding[1] == 'c' && encoding[2] == 's') {
        encoding += encoding[3] == '-' ? 4 : 3;
        if (encoding[0] == '2' && encoding[1] == '\0')
          return UCS2;
      }
      break;
    case 'l':
      // latin1
      if (encoding[1] == 'a') {
        if (strncmp(encoding + 2, "tin1", 4) == 0)
          return LATIN1;
      }
      break;
    case 'b':
      // binary
      if (encoding[1] == 'i') {
        if (strncmp(encoding + 2, "nary", 4) == 0)
          return LATIN1;

      // buffer
      } else if (encoding[1] == 'u') {
        if (strncmp(encoding + 2, "ffer", 4) == 0)
          return BUFFER;
      }
      break;
    case '\0':
      return default_encoding;
    default:
      break;
  }

  if (StringEqualNoCase(encoding, "utf8")) {
    return UTF8;
  } else if (StringEqualNoCase(encoding, "utf-8")) {
    return UTF8;
  } else if (StringEqualNoCase(encoding, "ascii")) {
    return ASCII;
  } else if (StringEqualNoCase(encoding, "base64")) {
    return BASE64;
  } else if (StringEqualNoCase(encoding, "ucs2")) {
    return UCS2;
  } else if (StringEqualNoCase(encoding, "ucs-2")) {
    return UCS2;
  } else if (StringEqualNoCase(encoding, "utf16le")) {
    return UCS2;
  } else if (StringEqualNoCase(encoding, "utf-16le")) {
    return UCS2;
  } else if (StringEqualNoCase(encoding, "latin1")) {
    return LATIN1;
  } else if (StringEqualNoCase(encoding, "binary")) {
    return LATIN1;  // BINARY is a deprecated alias of LATIN1.
  } else if (StringEqualNoCase(encoding, "buffer")) {
    return BUFFER;
  } else if (StringEqualNoCase(encoding, "hex")) {
    return HEX;
  } else {
    return default_encoding;
  }
}


enum encoding ParseEncoding(Isolate* isolate,
                            Local<Value> encoding_v,
                            enum encoding default_encoding) {
  CHECK(!encoding_v.IsEmpty());

  if (!encoding_v->IsString())
    return default_encoding;

  node::Utf8Value encoding(isolate, encoding_v);

  return ParseEncoding(*encoding, default_encoding);
}

Local<Value> Encode(Isolate* isolate,
                    const char* buf,
                    size_t len,
                    enum encoding encoding) {
  CHECK_NE(encoding, UCS2);
  Local<Value> error;
  return StringBytes::Encode(isolate, buf, len, encoding, &error)
      .ToLocalChecked();
}

Local<Value> Encode(Isolate* isolate, const uint16_t* buf, size_t len) {
  Local<Value> error;
  return StringBytes::Encode(isolate, buf, len, &error)
      .ToLocalChecked();
}

// Returns -1 if the handle was not valid for decoding
ssize_t DecodeBytes(Isolate* isolate,
                    Local<Value> val,
                    enum encoding encoding) {
  HandleScope scope(isolate);

  return StringBytes::Size(isolate, val, encoding);
}

// Returns number of bytes written.
ssize_t DecodeWrite(Isolate* isolate,
                    char* buf,
                    size_t buflen,
                    Local<Value> val,
                    enum encoding encoding) {
  return StringBytes::Write(isolate, buf, buflen, val, encoding, nullptr);
}

bool IsExceptionDecorated(Environment* env, Local<Value> er) {
  if (!er.IsEmpty() && er->IsObject()) {
    Local<Object> err_obj = er.As<Object>();
    auto maybe_value =
        err_obj->GetPrivate(env->context(), env->decorated_private_symbol());
    Local<Value> decorated;
    return maybe_value.ToLocal(&decorated) && decorated->IsTrue();
  }
  return false;
}

void AppendExceptionLine(Environment* env,
                         Local<Value> er,
                         Local<Message> message,
                         enum ErrorHandlingMode mode) {
  if (message.IsEmpty())
    return;

  HandleScope scope(env->isolate());
  Local<Object> err_obj;
  if (!er.IsEmpty() && er->IsObject()) {
    err_obj = er.As<Object>();

    auto context = env->context();
    auto processed_private_symbol = env->processed_private_symbol();
    // Do it only once per message
    if (err_obj->HasPrivate(context, processed_private_symbol).FromJust())
      return;
    err_obj->SetPrivate(
        context,
        processed_private_symbol,
        True(env->isolate()));
  }

  // Print (filename):(line number): (message).
  ScriptOrigin origin = message->GetScriptOrigin();
  node::Utf8Value filename(env->isolate(), message->GetScriptResourceName());
  const char* filename_string = *filename;
  int linenum = message->GetLineNumber();
  // Print line of source code.
  node::Utf8Value sourceline(env->isolate(), message->GetSourceLine());
  const char* sourceline_string = *sourceline;

  // Because of how node modules work, all scripts are wrapped with a
  // "function (module, exports, __filename, ...) {"
  // to provide script local variables.
  //
  // When reporting errors on the first line of a script, this wrapper
  // function is leaked to the user. There used to be a hack here to
  // truncate off the first 62 characters, but it caused numerous other
  // problems when vm.runIn*Context() methods were used for non-module
  // code.
  //
  // If we ever decide to re-instate such a hack, the following steps
  // must be taken:
  //
  // 1. Pass a flag around to say "this code was wrapped"
  // 2. Update the stack frame output so that it is also correct.
  //
  // It would probably be simpler to add a line rather than add some
  // number of characters to the first line, since V8 truncates the
  // sourceline to 78 characters, and we end up not providing very much
  // useful debugging info to the user if we remove 62 characters.

  int script_start =
      (linenum - origin.ResourceLineOffset()->Value()) == 1 ?
          origin.ResourceColumnOffset()->Value() : 0;
  int start = message->GetStartColumn(env->context()).FromMaybe(0);
  int end = message->GetEndColumn(env->context()).FromMaybe(0);
  if (start >= script_start) {
    CHECK_GE(end, start);
    start -= script_start;
    end -= script_start;
  }

  char arrow[1024];
  int max_off = sizeof(arrow) - 2;

  int off = snprintf(arrow,
                     sizeof(arrow),
                     "%s:%i\n%s\n",
                     filename_string,
                     linenum,
                     sourceline_string);
  CHECK_GE(off, 0);
  if (off > max_off) {
    off = max_off;
  }

  // Print wavy underline (GetUnderline is deprecated).
  for (int i = 0; i < start; i++) {
    if (sourceline_string[i] == '\0' || off >= max_off) {
      break;
    }
    CHECK_LT(off, max_off);
    arrow[off++] = (sourceline_string[i] == '\t') ? '\t' : ' ';
  }
  for (int i = start; i < end; i++) {
    if (sourceline_string[i] == '\0' || off >= max_off) {
      break;
    }
    CHECK_LT(off, max_off);
    arrow[off++] = '^';
  }
  CHECK_LE(off, max_off);
  arrow[off] = '\n';
  arrow[off + 1] = '\0';

  Local<String> arrow_str = String::NewFromUtf8(env->isolate(), arrow);

  const bool can_set_arrow = !arrow_str.IsEmpty() && !err_obj.IsEmpty();
  // If allocating arrow_str failed, print it out. There's not much else to do.
  // If it's not an error, but something needs to be printed out because
  // it's a fatal exception, also print it out from here.
  // Otherwise, the arrow property will be attached to the object and handled
  // by the caller.
  if (!can_set_arrow || (mode == FATAL_ERROR && !err_obj->IsNativeError())) {
    if (env->printed_error())
      return;
    env->set_printed_error(true);

    uv_tty_reset_mode();
    PrintErrorString("\n%s", arrow);
    return;
  }

  CHECK(err_obj->SetPrivate(
            env->context(),
            env->arrow_message_private_symbol(),
            arrow_str).FromMaybe(false));
}


static void ReportException(Environment* env,
                            Local<Value> er,
                            Local<Message> message) {
  HandleScope scope(env->isolate());

  AppendExceptionLine(env, er, message, FATAL_ERROR);

  Local<Value> trace_value;
  Local<Value> arrow;
  const bool decorated = IsExceptionDecorated(env, er);

  if (er->IsUndefined() || er->IsNull()) {
    trace_value = Undefined(env->isolate());
  } else {
    Local<Object> err_obj = er->ToObject(env->isolate());

    trace_value = err_obj->Get(env->stack_string());
    arrow =
        err_obj->GetPrivate(
            env->context(),
            env->arrow_message_private_symbol()).ToLocalChecked();
  }

  node::Utf8Value trace(env->isolate(), trace_value);

  // range errors have a trace member set to undefined
  if (trace.length() > 0 && !trace_value->IsUndefined()) {
    if (arrow.IsEmpty() || !arrow->IsString() || decorated) {
      PrintErrorString("%s\n", *trace);
    } else {
      node::Utf8Value arrow_string(env->isolate(), arrow);
      PrintErrorString("%s\n%s\n", *arrow_string, *trace);
    }
  } else {
    // this really only happens for RangeErrors, since they're the only
    // kind that won't have all this info in the trace, or when non-Error
    // objects are thrown manually.
    Local<Value> message;
    Local<Value> name;

    if (er->IsObject()) {
      Local<Object> err_obj = er.As<Object>();
      message = err_obj->Get(env->message_string());
      name = err_obj->Get(FIXED_ONE_BYTE_STRING(env->isolate(), "name"));
    }

    if (message.IsEmpty() ||
        message->IsUndefined() ||
        name.IsEmpty() ||
        name->IsUndefined()) {
      // Not an error object. Just print as-is.
      String::Utf8Value message(er);

      PrintErrorString("%s\n", *message ? *message :
                                          "<toString() threw exception>");
    } else {
      node::Utf8Value name_string(env->isolate(), name);
      node::Utf8Value message_string(env->isolate(), message);

      if (arrow.IsEmpty() || !arrow->IsString() || decorated) {
        PrintErrorString("%s: %s\n", *name_string, *message_string);
      } else {
        node::Utf8Value arrow_string(env->isolate(), arrow);
        PrintErrorString("%s\n%s: %s\n",
                         *arrow_string,
                         *name_string,
                         *message_string);
      }
    }
  }

  fflush(stderr);
}


static void ReportException(Environment* env, const TryCatch& try_catch) {
  ReportException(env, try_catch.Exception(), try_catch.Message());
}


// Executes a str within the current v8 context.
static Local<Value> ExecuteString(Environment* env,
                                  Local<String> source,
                                  Local<String> filename) {
  EscapableHandleScope scope(env->isolate());
  TryCatch try_catch(env->isolate());

  // try_catch must be nonverbose to disable FatalException() handler,
  // we will handle exceptions ourself.
  try_catch.SetVerbose(false);

  ScriptOrigin origin(filename);
  MaybeLocal<v8::Script> script =
      v8::Script::Compile(env->context(), source, &origin);
  if (script.IsEmpty()) {
    ReportException(env, try_catch);
    exit(3);
  }

  Local<Value> result = script.ToLocalChecked()->Run();
  if (result.IsEmpty()) {
    ReportException(env, try_catch);
    exit(4);
  }

  return scope.Escape(result);
}


static void GetActiveRequests(const FunctionCallbackInfo<Value>& args) {
  Environment* env = Environment::GetCurrent(args);

  Local<Array> ary = Array::New(args.GetIsolate());
  Local<Context> ctx = env->context();
  Local<Function> fn = env->push_values_to_array_function();
  Local<Value> argv[NODE_PUSH_VAL_TO_ARRAY_MAX];
  size_t idx = 0;

  for (auto w : *env->req_wrap_queue()) {
    if (w->persistent().IsEmpty())
      continue;
    argv[idx] = w->object();
    if (++idx >= arraysize(argv)) {
      fn->Call(ctx, ary, idx, argv).ToLocalChecked();
      idx = 0;
    }
  }

  if (idx > 0) {
    fn->Call(ctx, ary, idx, argv).ToLocalChecked();
  }

  args.GetReturnValue().Set(ary);
}


// Non-static, friend of HandleWrap. Could have been a HandleWrap method but
// implemented here for consistency with GetActiveRequests().
void GetActiveHandles(const FunctionCallbackInfo<Value>& args) {
  Environment* env = Environment::GetCurrent(args);

  Local<Array> ary = Array::New(env->isolate());
  Local<Context> ctx = env->context();
  Local<Function> fn = env->push_values_to_array_function();
  Local<Value> argv[NODE_PUSH_VAL_TO_ARRAY_MAX];
  size_t idx = 0;

  Local<String> owner_sym = env->owner_string();

  for (auto w : *env->handle_wrap_queue()) {
    if (w->persistent().IsEmpty() || !HandleWrap::HasRef(w))
      continue;
    Local<Object> object = w->object();
    Local<Value> owner = object->Get(owner_sym);
    if (owner->IsUndefined())
      owner = object;
    argv[idx] = owner;
    if (++idx >= arraysize(argv)) {
      fn->Call(ctx, ary, idx, argv).ToLocalChecked();
      idx = 0;
    }
  }
  if (idx > 0) {
    fn->Call(ctx, ary, idx, argv).ToLocalChecked();
  }

  args.GetReturnValue().Set(ary);
}


NO_RETURN void Abort() {
  DumpBacktrace(stderr);
  fflush(stderr);
  ABORT_NO_BACKTRACE();
}


NO_RETURN void Assert(const char* const (*args)[4]) {
  auto filename = (*args)[0];
  auto linenum = (*args)[1];
  auto message = (*args)[2];
  auto function = (*args)[3];

  char name[1024];
  GetHumanReadableProcessName(&name);

  fprintf(stderr, "%s: %s:%s:%s%s Assertion `%s' failed.\n",
          name, filename, linenum, function, *function ? ":" : "", message);
  fflush(stderr);

  Abort();
}


static void Abort(const FunctionCallbackInfo<Value>& args) {
  Abort();
}


static void Chdir(const FunctionCallbackInfo<Value>& args) {
  Environment* env = Environment::GetCurrent(args);

  if (args.Length() != 1 || !args[0]->IsString()) {
    return env->ThrowTypeError("Bad argument.");
  }

  node::Utf8Value path(args.GetIsolate(), args[0]);
  int err = uv_chdir(*path);
  if (err) {
    return env->ThrowUVException(err, "uv_chdir");
  }
}


static void Cwd(const FunctionCallbackInfo<Value>& args) {
  Environment* env = Environment::GetCurrent(args);
#ifdef _WIN32
  /* MAX_PATH is in characters, not bytes. Make sure we have enough headroom. */
  char buf[MAX_PATH * 4];
#else
  char buf[PATH_MAX];
#endif

  size_t cwd_len = sizeof(buf);
  int err = uv_cwd(buf, &cwd_len);
  if (err) {
    return env->ThrowUVException(err, "uv_cwd");
  }

  Local<String> cwd = String::NewFromUtf8(env->isolate(),
                                          buf,
                                          String::kNormalString,
                                          cwd_len);
  args.GetReturnValue().Set(cwd);
}


static void Umask(const FunctionCallbackInfo<Value>& args) {
  Environment* env = Environment::GetCurrent(args);
  uint32_t old;

  if (args.Length() < 1 || args[0]->IsUndefined()) {
    old = umask(0);
    umask(static_cast<mode_t>(old));
  } else if (!args[0]->IsInt32() && !args[0]->IsString()) {
    return env->ThrowTypeError("argument must be an integer or octal string.");
  } else {
    int oct;
    if (args[0]->IsInt32()) {
      oct = args[0]->Uint32Value();
    } else {
      oct = 0;
      node::Utf8Value str(env->isolate(), args[0]);

      // Parse the octal string.
      for (size_t i = 0; i < str.length(); i++) {
        char c = (*str)[i];
        if (c > '7' || c < '0') {
          return env->ThrowTypeError("invalid octal string");
        }
        oct *= 8;
        oct += c - '0';
      }
    }
    old = umask(static_cast<mode_t>(oct));
  }

  args.GetReturnValue().Set(old);
}


#if defined(__POSIX__) && !defined(__ANDROID__) && !defined(__CloudABI__)

static const uid_t uid_not_found = static_cast<uid_t>(-1);
static const gid_t gid_not_found = static_cast<gid_t>(-1);


static uid_t uid_by_name(const char* name) {
  struct passwd pwd;
  struct passwd* pp;
  char buf[8192];

  errno = 0;
  pp = nullptr;

  if (getpwnam_r(name, &pwd, buf, sizeof(buf), &pp) == 0 && pp != nullptr) {
    return pp->pw_uid;
  }

  return uid_not_found;
}


static char* name_by_uid(uid_t uid) {
  struct passwd pwd;
  struct passwd* pp;
  char buf[8192];
  int rc;

  errno = 0;
  pp = nullptr;

  if ((rc = getpwuid_r(uid, &pwd, buf, sizeof(buf), &pp)) == 0 &&
      pp != nullptr) {
    return strdup(pp->pw_name);
  }

  if (rc == 0) {
    errno = ENOENT;
  }

  return nullptr;
}


static gid_t gid_by_name(const char* name) {
  struct group pwd;
  struct group* pp;
  char buf[8192];

  errno = 0;
  pp = nullptr;

  if (getgrnam_r(name, &pwd, buf, sizeof(buf), &pp) == 0 && pp != nullptr) {
    return pp->gr_gid;
  }

  return gid_not_found;
}


#if 0  // For future use.
static const char* name_by_gid(gid_t gid) {
  struct group pwd;
  struct group* pp;
  char buf[8192];
  int rc;

  errno = 0;
  pp = nullptr;

  if ((rc = getgrgid_r(gid, &pwd, buf, sizeof(buf), &pp)) == 0 &&
      pp != nullptr) {
    return strdup(pp->gr_name);
  }

  if (rc == 0) {
    errno = ENOENT;
  }

  return nullptr;
}
#endif


static uid_t uid_by_name(Isolate* isolate, Local<Value> value) {
  if (value->IsUint32()) {
    return static_cast<uid_t>(value->Uint32Value());
  } else {
    node::Utf8Value name(isolate, value);
    return uid_by_name(*name);
  }
}


static gid_t gid_by_name(Isolate* isolate, Local<Value> value) {
  if (value->IsUint32()) {
    return static_cast<gid_t>(value->Uint32Value());
  } else {
    node::Utf8Value name(isolate, value);
    return gid_by_name(*name);
  }
}

static void GetUid(const FunctionCallbackInfo<Value>& args) {
  // uid_t is an uint32_t on all supported platforms.
  args.GetReturnValue().Set(static_cast<uint32_t>(getuid()));
}


static void GetGid(const FunctionCallbackInfo<Value>& args) {
  // gid_t is an uint32_t on all supported platforms.
  args.GetReturnValue().Set(static_cast<uint32_t>(getgid()));
}


static void GetEUid(const FunctionCallbackInfo<Value>& args) {
  // uid_t is an uint32_t on all supported platforms.
  args.GetReturnValue().Set(static_cast<uint32_t>(geteuid()));
}


static void GetEGid(const FunctionCallbackInfo<Value>& args) {
  // gid_t is an uint32_t on all supported platforms.
  args.GetReturnValue().Set(static_cast<uint32_t>(getegid()));
}


static void SetGid(const FunctionCallbackInfo<Value>& args) {
  Environment* env = Environment::GetCurrent(args);

  if (!args[0]->IsUint32() && !args[0]->IsString()) {
    return env->ThrowTypeError("setgid argument must be a number or a string");
  }

  gid_t gid = gid_by_name(env->isolate(), args[0]);

  if (gid == gid_not_found) {
    return env->ThrowError("setgid group id does not exist");
  }

  if (setgid(gid)) {
    return env->ThrowErrnoException(errno, "setgid");
  }
}


static void SetEGid(const FunctionCallbackInfo<Value>& args) {
  Environment* env = Environment::GetCurrent(args);

  if (!args[0]->IsUint32() && !args[0]->IsString()) {
    return env->ThrowTypeError("setegid argument must be a number or string");
  }

  gid_t gid = gid_by_name(env->isolate(), args[0]);

  if (gid == gid_not_found) {
    return env->ThrowError("setegid group id does not exist");
  }

  if (setegid(gid)) {
    return env->ThrowErrnoException(errno, "setegid");
  }
}


static void SetUid(const FunctionCallbackInfo<Value>& args) {
  Environment* env = Environment::GetCurrent(args);

  if (!args[0]->IsUint32() && !args[0]->IsString()) {
    return env->ThrowTypeError("setuid argument must be a number or a string");
  }

  uid_t uid = uid_by_name(env->isolate(), args[0]);

  if (uid == uid_not_found) {
    return env->ThrowError("setuid user id does not exist");
  }

  if (setuid(uid)) {
    return env->ThrowErrnoException(errno, "setuid");
  }
}


static void SetEUid(const FunctionCallbackInfo<Value>& args) {
  Environment* env = Environment::GetCurrent(args);

  if (!args[0]->IsUint32() && !args[0]->IsString()) {
    return env->ThrowTypeError("seteuid argument must be a number or string");
  }

  uid_t uid = uid_by_name(env->isolate(), args[0]);

  if (uid == uid_not_found) {
    return env->ThrowError("seteuid user id does not exist");
  }

  if (seteuid(uid)) {
    return env->ThrowErrnoException(errno, "seteuid");
  }
}


static void GetGroups(const FunctionCallbackInfo<Value>& args) {
  Environment* env = Environment::GetCurrent(args);

  int ngroups = getgroups(0, nullptr);

  if (ngroups == -1) {
    return env->ThrowErrnoException(errno, "getgroups");
  }

  gid_t* groups = new gid_t[ngroups];

  ngroups = getgroups(ngroups, groups);

  if (ngroups == -1) {
    delete[] groups;
    return env->ThrowErrnoException(errno, "getgroups");
  }

  Local<Array> groups_list = Array::New(env->isolate(), ngroups);
  bool seen_egid = false;
  gid_t egid = getegid();

  for (int i = 0; i < ngroups; i++) {
    groups_list->Set(i, Integer::New(env->isolate(), groups[i]));
    if (groups[i] == egid)
      seen_egid = true;
  }

  delete[] groups;

  if (seen_egid == false) {
    groups_list->Set(ngroups, Integer::New(env->isolate(), egid));
  }

  args.GetReturnValue().Set(groups_list);
}


static void SetGroups(const FunctionCallbackInfo<Value>& args) {
  Environment* env = Environment::GetCurrent(args);

  if (!args[0]->IsArray()) {
    return env->ThrowTypeError("argument 1 must be an array");
  }

  Local<Array> groups_list = args[0].As<Array>();
  size_t size = groups_list->Length();
  gid_t* groups = new gid_t[size];

  for (size_t i = 0; i < size; i++) {
    gid_t gid = gid_by_name(env->isolate(), groups_list->Get(i));

    if (gid == gid_not_found) {
      delete[] groups;
      return env->ThrowError("group name not found");
    }

    groups[i] = gid;
  }

  int rc = setgroups(size, groups);
  delete[] groups;

  if (rc == -1) {
    return env->ThrowErrnoException(errno, "setgroups");
  }
}


static void InitGroups(const FunctionCallbackInfo<Value>& args) {
  Environment* env = Environment::GetCurrent(args);

  if (!args[0]->IsUint32() && !args[0]->IsString()) {
    return env->ThrowTypeError("argument 1 must be a number or a string");
  }

  if (!args[1]->IsUint32() && !args[1]->IsString()) {
    return env->ThrowTypeError("argument 2 must be a number or a string");
  }

  node::Utf8Value arg0(env->isolate(), args[0]);
  gid_t extra_group;
  bool must_free;
  char* user;

  if (args[0]->IsUint32()) {
    user = name_by_uid(args[0]->Uint32Value());
    must_free = true;
  } else {
    user = *arg0;
    must_free = false;
  }

  if (user == nullptr) {
    return env->ThrowError("initgroups user not found");
  }

  extra_group = gid_by_name(env->isolate(), args[1]);

  if (extra_group == gid_not_found) {
    if (must_free)
      free(user);
    return env->ThrowError("initgroups extra group not found");
  }

  int rc = initgroups(user, extra_group);

  if (must_free) {
    free(user);
  }

  if (rc) {
    return env->ThrowErrnoException(errno, "initgroups");
  }
}

#endif  // __POSIX__ && !defined(__ANDROID__) && !defined(__CloudABI__)


static void WaitForInspectorDisconnect(Environment* env) {
#if HAVE_INSPECTOR
  if (env->inspector_agent()->IsConnected()) {
    // Restore signal dispositions, the app is done and is no longer
    // capable of handling signals.
#if defined(__POSIX__) && !defined(NODE_SHARED_MODE)
    struct sigaction act;
    memset(&act, 0, sizeof(act));
    for (unsigned nr = 1; nr < kMaxSignal; nr += 1) {
      if (nr == SIGKILL || nr == SIGSTOP || nr == SIGPROF)
        continue;
      act.sa_handler = (nr == SIGPIPE) ? SIG_IGN : SIG_DFL;
      CHECK_EQ(0, sigaction(nr, &act, nullptr));
    }
#endif
    env->inspector_agent()->WaitForDisconnect();
  }
#endif
}


static void Exit(const FunctionCallbackInfo<Value>& args) {
#if ENABLE_TTD_NODE
    // If TTD recording is enable then we want to emit the log info
    if (s_doTTRecord) {
        JsTTDHostExit(args[0]->Int32Value());
    }
#endif
  WaitForInspectorDisconnect(Environment::GetCurrent(args));
  exit(args[0]->Int32Value());
}


static void Uptime(const FunctionCallbackInfo<Value>& args) {
  Environment* env = Environment::GetCurrent(args);
  double uptime;

  uv_update_time(env->event_loop());
  uptime = uv_now(env->event_loop()) - prog_start_time;

  args.GetReturnValue().Set(Number::New(env->isolate(), uptime / 1000));
}


static void MemoryUsage(const FunctionCallbackInfo<Value>& args) {
  Environment* env = Environment::GetCurrent(args);

  size_t rss;
  int err = uv_resident_set_memory(&rss);
  if (err) {
    return env->ThrowUVException(err, "uv_resident_set_memory");
  }

  Isolate* isolate = env->isolate();
  // V8 memory usage
  HeapStatistics v8_heap_stats;
  isolate->GetHeapStatistics(&v8_heap_stats);

  // Get the double array pointer from the Float64Array argument.
  CHECK(args[0]->IsFloat64Array());
  Local<Float64Array> array = args[0].As<Float64Array>();
  CHECK_EQ(array->Length(), 4);
  Local<ArrayBuffer> ab = array->Buffer();
  double* fields = static_cast<double*>(ab->GetContents().Data());

  fields[0] = rss;
  fields[1] = v8_heap_stats.total_heap_size();
  fields[2] = v8_heap_stats.used_heap_size();
  fields[3] = isolate->AdjustAmountOfExternalAllocatedMemory(0);

#if ENABLE_TTD_NODE
  if (s_doTTRecord || s_doTTReplay) {
    ab->TTDRawBufferModifyNotifySync(array->ByteOffset(), 4 * sizeof(double));
  }
#endif
}


static void Kill(const FunctionCallbackInfo<Value>& args) {
  Environment* env = Environment::GetCurrent(args);

  if (args.Length() != 2) {
    return env->ThrowError("Bad argument.");
  }

  int pid = args[0]->Int32Value();
  int sig = args[1]->Int32Value();
  int err = uv_kill(pid, sig);
  args.GetReturnValue().Set(err);
}

// used in Hrtime() below
#define NANOS_PER_SEC 1000000000

// Hrtime exposes libuv's uv_hrtime() high-resolution timer.
// The value returned by uv_hrtime() is a 64-bit int representing nanoseconds,
// so this function instead fills in an Uint32Array with 3 entries,
// to avoid any integer overflow possibility.
// The first two entries contain the second part of the value
// broken into the upper/lower 32 bits to be converted back in JS,
// because there is no Uint64Array in JS.
// The third entry contains the remaining nanosecond part of the value.
static void Hrtime(const FunctionCallbackInfo<Value>& args) {
  uint64_t t = uv_hrtime();

  Local<ArrayBuffer> ab = args[0].As<Uint32Array>()->Buffer();
  uint32_t* fields = static_cast<uint32_t*>(ab->GetContents().Data());

  fields[0] = (t / NANOS_PER_SEC) >> 32;
  fields[1] = (t / NANOS_PER_SEC) & 0xffffffff;
  fields[2] = t % NANOS_PER_SEC;
#if ENABLE_TTD_NODE
  if (s_doTTRecord || s_doTTReplay) {
    ab->TTDRawBufferModifyNotifySync(args[0].As<Uint32Array>()->ByteOffset(),
                                     3 * sizeof(uint32_t));
  }
#endif
}

// Microseconds in a second, as a float, used in CPUUsage() below
#define MICROS_PER_SEC 1e6

// CPUUsage use libuv's uv_getrusage() this-process resource usage accessor,
// to access ru_utime (user CPU time used) and ru_stime (system CPU time used),
// which are uv_timeval_t structs (long tv_sec, long tv_usec).
// Returns those values as Float64 microseconds in the elements of the array
// passed to the function.
static void CPUUsage(const FunctionCallbackInfo<Value>& args) {
  uv_rusage_t rusage;

  // Call libuv to get the values we'll return.
  int err = uv_getrusage(&rusage);
  if (err) {
    // On error, return the strerror version of the error code.
    Local<String> errmsg = OneByteString(args.GetIsolate(), uv_strerror(err));
    args.GetReturnValue().Set(errmsg);
    return;
  }

  // Get the double array pointer from the Float64Array argument.
  CHECK(args[0]->IsFloat64Array());
  Local<Float64Array> array = args[0].As<Float64Array>();
  CHECK_EQ(array->Length(), 2);
  Local<ArrayBuffer> ab = array->Buffer();
  double* fields = static_cast<double*>(ab->GetContents().Data());

  // Set the Float64Array elements to be user / system values in microseconds.
  fields[0] = MICROS_PER_SEC * rusage.ru_utime.tv_sec + rusage.ru_utime.tv_usec;
  fields[1] = MICROS_PER_SEC * rusage.ru_stime.tv_sec + rusage.ru_stime.tv_usec;
#if ENABLE_TTD_NODE
  if (s_doTTRecord || s_doTTReplay) {
    ab->TTDRawBufferModifyNotifySync(array->ByteOffset(), 2 * sizeof(double));
  }
#endif
}

extern "C" void node_module_register(void* m) {
  struct node_module* mp = reinterpret_cast<struct node_module*>(m);

  if (mp->nm_flags & NM_F_BUILTIN) {
    mp->nm_link = modlist_builtin;
    modlist_builtin = mp;
  } else if (mp->nm_flags & NM_F_INTERNAL) {
    mp->nm_link = modlist_internal;
    modlist_internal = mp;
  } else if (!node_is_initialized) {
    // "Linked" modules are included as part of the node project.
    // Like builtins they are registered *before* node::Init runs.
    mp->nm_flags = NM_F_LINKED;
    mp->nm_link = modlist_linked;
    modlist_linked = mp;
  } else {
    modpending = mp;
  }
}

inline struct node_module* FindModule(struct node_module* list,
                                      const char* name,
                                      int flag) {
  struct node_module* mp;

  for (mp = list; mp != nullptr; mp = mp->nm_link) {
    if (strcmp(mp->nm_modname, name) == 0)
      break;
  }

  CHECK(mp == nullptr || (mp->nm_flags & flag) != 0);
  return mp;
}

node_module* get_builtin_module(const char* name) {
  return FindModule(modlist_builtin, name, NM_F_BUILTIN);
}
node_module* get_internal_module(const char* name) {
  return FindModule(modlist_internal, name, NM_F_INTERNAL);
}
node_module* get_linked_module(const char* name) {
  return FindModule(modlist_linked, name, NM_F_LINKED);
}

struct DLib {
  std::string filename_;
  std::string errmsg_;
  void* handle_;
  int flags_;

#ifdef __POSIX__
  static const int kDefaultFlags = RTLD_LAZY;

  bool Open() {
    handle_ = dlopen(filename_.c_str(), flags_);
    if (handle_ != nullptr)
      return true;
    errmsg_ = dlerror();
    return false;
  }

  void Close() {
    if (handle_ != nullptr)
      dlclose(handle_);
  }
#else  // !__POSIX__
  static const int kDefaultFlags = 0;
  uv_lib_t lib_;

  bool Open() {
    int ret = uv_dlopen(filename_.c_str(), &lib_);
    if (ret == 0) {
      handle_ = static_cast<void*>(lib_.handle);
      return true;
    }
    errmsg_ = uv_dlerror(&lib_);
    uv_dlclose(&lib_);
    return false;
  }

  void Close() {
    uv_dlclose(&lib_);
  }
#endif  // !__POSIX__
};

// DLOpen is process.dlopen(module, filename, flags).
// Used to load 'module.node' dynamically shared objects.
//
// FIXME(bnoordhuis) Not multi-context ready. TBD how to resolve the conflict
// when two contexts try to load the same shared object. Maybe have a shadow
// cache that's a plain C list or hash table that's shared across contexts?
static void DLOpen(const FunctionCallbackInfo<Value>& args) {
  Environment* env = Environment::GetCurrent(args);

  CHECK_EQ(modpending, nullptr);

  if (args.Length() < 2) {
    env->ThrowError("process.dlopen needs at least 2 arguments.");
    return;
  }

  int32_t flags = DLib::kDefaultFlags;
  if (args.Length() > 2 && !args[2]->Int32Value(env->context()).To(&flags)) {
    return env->ThrowTypeError("flag argument must be an integer.");
  }

  Local<Object> module = args[0]->ToObject(env->isolate());  // Cast
  node::Utf8Value filename(env->isolate(), args[1]);  // Cast
  DLib dlib;
  dlib.filename_ = *filename;
  dlib.flags_ = flags;
  bool is_opened = dlib.Open();

  // Objects containing v14 or later modules will have registered themselves
  // on the pending list.  Activate all of them now.  At present, only one
  // module per object is supported.
  node_module* const mp = modpending;
  modpending = nullptr;

  if (!is_opened) {
    Local<String> errmsg = OneByteString(env->isolate(), dlib.errmsg_.c_str());
    dlib.Close();
#ifdef _WIN32
    // Windows needs to add the filename into the error message
    errmsg = String::Concat(errmsg, args[1]->ToString(env->isolate()));
#endif  // _WIN32
    env->isolate()->ThrowException(Exception::Error(errmsg));
    return;
  }

  if (mp == nullptr) {
    dlib.Close();
    env->ThrowError("Module did not self-register.");
    return;
  }
  if (mp->nm_version == -1) {
    if (env->EmitNapiWarning()) {
      ProcessEmitWarning(env, "N-API is an experimental feature and could "
                         "change at any time.");
    }
  } else if (mp->nm_version != NODE_MODULE_VERSION) {
    char errmsg[1024];
    snprintf(errmsg,
             sizeof(errmsg),
             "The module '%s'"
             "\nwas compiled against a different Node.js version using"
             "\nNODE_MODULE_VERSION %d. This version of Node.js requires"
             "\nNODE_MODULE_VERSION %d. Please try re-compiling or "
             "re-installing\nthe module (for instance, using `npm rebuild` "
             "or `npm install`).",
             *filename, mp->nm_version, NODE_MODULE_VERSION);

    // NOTE: `mp` is allocated inside of the shared library's memory, calling
    // `dlclose` will deallocate it
    dlib.Close();
    env->ThrowError(errmsg);
    return;
  }
  if (mp->nm_flags & NM_F_BUILTIN) {
    dlib.Close();
    env->ThrowError("Built-in module self-registered.");
    return;
  }

  mp->nm_dso_handle = dlib.handle_;
  mp->nm_link = modlist_addon;
  modlist_addon = mp;

  Local<String> exports_string = env->exports_string();
  Local<Object> exports = module->Get(exports_string)->ToObject(env->isolate());

  if (mp->nm_context_register_func != nullptr) {
    mp->nm_context_register_func(exports, module, env->context(), mp->nm_priv);
  } else if (mp->nm_register_func != nullptr) {
    mp->nm_register_func(exports, module, mp->nm_priv);
  } else {
    dlib.Close();
    env->ThrowError("Module has no declared entry point.");
    return;
  }

  // Tell coverity that 'handle' should not be freed when we return.
  // coverity[leaked_storage]
}


static void OnFatalError(const char* location, const char* message) {
  if (location) {
    PrintErrorString("FATAL ERROR: %s %s\n", location, message);
  } else {
    PrintErrorString("FATAL ERROR: %s\n", message);
  }
  fflush(stderr);
  ABORT();
}


NO_RETURN void FatalError(const char* location, const char* message) {
  OnFatalError(location, message);
  // to suppress compiler warning
  ABORT();
}


void FatalException(Isolate* isolate,
                    Local<Value> error,
                    Local<Message> message) {
  HandleScope scope(isolate);

  Environment* env = Environment::GetCurrent(isolate);
  Local<Object> process_object = env->process_object();
  Local<String> fatal_exception_string = env->fatal_exception_string();
  Local<Function> fatal_exception_function =
      process_object->Get(fatal_exception_string).As<Function>();

  int exit_code = 0;
  if (!fatal_exception_function->IsFunction()) {
    // failed before the process._fatalException function was added!
    // this is probably pretty bad.  Nothing to do but report and exit.
    ReportException(env, error, message);
    exit_code = 6;
  }

  if (exit_code == 0) {
    TryCatch fatal_try_catch(isolate);

    // Do not call FatalException when _fatalException handler throws
    fatal_try_catch.SetVerbose(false);

    // this will return true if the JS layer handled it, false otherwise
    Local<Value> caught =
        fatal_exception_function->Call(process_object, 1, &error);

    if (fatal_try_catch.HasCaught()) {
      // the fatal exception function threw, so we must exit
      ReportException(env, fatal_try_catch);
      exit_code = 7;
    }

    if (exit_code == 0 && false == caught->BooleanValue()) {
      ReportException(env, error, message);
      exit_code = 1;
    }
  }

  if (exit_code) {
#if HAVE_INSPECTOR
    env->inspector_agent()->FatalException(error, message);
#endif
    exit(exit_code);
  }
}


void FatalException(Isolate* isolate, const TryCatch& try_catch) {
  HandleScope scope(isolate);
  if (!try_catch.IsVerbose()) {
    FatalException(isolate, try_catch.Exception(), try_catch.Message());
  }
}


static void OnMessage(Local<Message> message, Local<Value> error) {
  // The current version of V8 sends messages for errors only
  // (thus `error` is always set).
  FatalException(Isolate::GetCurrent(), error, message);
}


void ClearFatalExceptionHandlers(Environment* env) {
  Local<Object> process = env->process_object();
  Local<Value> events =
      process->Get(env->context(), env->events_string()).ToLocalChecked();

  if (events->IsObject()) {
    events.As<Object>()->Set(
        env->context(),
        OneByteString(env->isolate(), "uncaughtException"),
        Undefined(env->isolate())).FromJust();
  }

  process->Set(
      env->context(),
      env->domain_string(),
      Undefined(env->isolate())).FromJust();
}

// Call process.emitWarning(str), fmt is a snprintf() format string
void ProcessEmitWarning(Environment* env, const char* fmt, ...) {
  char warning[1024];
  va_list ap;

  va_start(ap, fmt);
  vsnprintf(warning, sizeof(warning), fmt, ap);
  va_end(ap);

  HandleScope handle_scope(env->isolate());
  Context::Scope context_scope(env->context());

  Local<Object> process = env->process_object();
  MaybeLocal<Value> emit_warning = process->Get(env->context(),
      FIXED_ONE_BYTE_STRING(env->isolate(), "emitWarning"));
  Local<Value> arg = node::OneByteString(env->isolate(), warning);

  Local<Value> f;

  if (!emit_warning.ToLocal(&f)) return;
  if (!f->IsFunction()) return;

  // MakeCallback() unneeded, because emitWarning is internal code, it calls
  // process.emit('warning', ..), but does so on the nextTick.
  f.As<v8::Function>()->Call(process, 1, &arg);
}

static bool PullFromCache(Environment* env,
                          const FunctionCallbackInfo<Value>& args,
                          Local<String> module,
                          Local<Object> cache) {
  Local<Context> context = env->context();
  Local<Value> exports_v;
  Local<Object> exports;
  if (cache->Get(context, module).ToLocal(&exports_v) &&
      exports_v->IsObject() &&
      exports_v->ToObject(context).ToLocal(&exports)) {
    args.GetReturnValue().Set(exports);
    return true;
  }
  return false;
}

static Local<Object> InitModule(Environment* env,
                                 node_module* mod,
                                 Local<String> module) {
  Local<Object> exports = Object::New(env->isolate());
  // Internal bindings don't have a "module" object, only exports.
  CHECK_EQ(mod->nm_register_func, nullptr);
  CHECK_NE(mod->nm_context_register_func, nullptr);
  Local<Value> unused = Undefined(env->isolate());
  mod->nm_context_register_func(exports,
                                unused,
                                env->context(),
                                mod->nm_priv);
  return exports;
}

static void ThrowIfNoSuchModule(Environment* env, const char* module_v) {
  char errmsg[1024];
  snprintf(errmsg,
           sizeof(errmsg),
           "No such module: %s",
           module_v);
  env->ThrowError(errmsg);
}

static void Binding(const FunctionCallbackInfo<Value>& args) {
  Environment* env = Environment::GetCurrent(args);

  Local<String> module;
  if (!args[0]->ToString(env->context()).ToLocal(&module)) return;

  Local<Object> cache = env->binding_cache_object();

  if (PullFromCache(env, args, module, cache))
    return;

  // Append a string to process.moduleLoadList
  char buf[1024];
  node::Utf8Value module_v(env->isolate(), module);
  snprintf(buf, sizeof(buf), "Binding %s", *module_v);

  Local<Array> modules = env->module_load_list_array();
  uint32_t l = modules->Length();
  modules->Set(l, OneByteString(env->isolate(), buf));

  node_module* mod = get_builtin_module(*module_v);
  Local<Object> exports;
  if (mod != nullptr) {
    exports = InitModule(env, mod, module);
  } else if (!strcmp(*module_v, "constants")) {
    exports = Object::New(env->isolate());
    CHECK(exports->SetPrototype(env->context(),
                                Null(env->isolate())).FromJust());
    DefineConstants(env->isolate(), exports);
  } else if (!strcmp(*module_v, "natives")) {
    exports = Object::New(env->isolate());
    DefineJavaScript(env, exports);
  } else {
    return ThrowIfNoSuchModule(env, *module_v);
  }
  cache->Set(module, exports);

  args.GetReturnValue().Set(exports);
}

static void InternalBinding(const FunctionCallbackInfo<Value>& args) {
  Environment* env = Environment::GetCurrent(args);

  Local<String> module;
  if (!args[0]->ToString(env->context()).ToLocal(&module)) return;

  Local<Object> cache = env->internal_binding_cache_object();

  if (PullFromCache(env, args, module, cache))
    return;

  // Append a string to process.moduleLoadList
  char buf[1024];
  node::Utf8Value module_v(env->isolate(), module);
  snprintf(buf, sizeof(buf), "Internal Binding %s", *module_v);

  Local<Array> modules = env->module_load_list_array();
  uint32_t l = modules->Length();
  modules->Set(l, OneByteString(env->isolate(), buf));

  node_module* mod = get_internal_module(*module_v);
  if (mod == nullptr) return ThrowIfNoSuchModule(env, *module_v);
  Local<Object> exports = InitModule(env, mod, module);
  cache->Set(module, exports);

  args.GetReturnValue().Set(exports);
}

static void LinkedBinding(const FunctionCallbackInfo<Value>& args) {
  Environment* env = Environment::GetCurrent(args.GetIsolate());

  Local<String> module_name;
  if (!args[0]->ToString(env->context()).ToLocal(&module_name)) return;

  Local<Object> cache = env->binding_cache_object();
  Local<Value> exports_v = cache->Get(module_name);

  if (exports_v->IsObject())
    return args.GetReturnValue().Set(exports_v.As<Object>());

  node::Utf8Value module_name_v(env->isolate(), module_name);
  node_module* mod = get_linked_module(*module_name_v);

  if (mod == nullptr) {
    char errmsg[1024];
    snprintf(errmsg,
             sizeof(errmsg),
             "No such module was linked: %s",
             *module_name_v);
    return env->ThrowError(errmsg);
  }

  Local<Object> module = Object::New(env->isolate());
  Local<Object> exports = Object::New(env->isolate());
  Local<String> exports_prop = String::NewFromUtf8(env->isolate(), "exports");
  module->Set(exports_prop, exports);

  if (mod->nm_context_register_func != nullptr) {
    mod->nm_context_register_func(exports,
                                  module,
                                  env->context(),
                                  mod->nm_priv);
  } else if (mod->nm_register_func != nullptr) {
    mod->nm_register_func(exports, module, mod->nm_priv);
  } else {
    return env->ThrowError("Linked module has no declared entry point.");
  }

  auto effective_exports = module->Get(exports_prop);
  cache->Set(module_name, effective_exports);

  args.GetReturnValue().Set(effective_exports);
}

static void ProcessTitleGetter(Local<Name> property,
                               const PropertyCallbackInfo<Value>& info) {
  char buffer[512];
  uv_get_process_title(buffer, sizeof(buffer));
  info.GetReturnValue().Set(String::NewFromUtf8(info.GetIsolate(), buffer));
}


static void ProcessTitleSetter(Local<Name> property,
                               Local<Value> value,
                               const PropertyCallbackInfo<void>& info) {
  node::Utf8Value title(info.GetIsolate(), value);
  // TODO(piscisaureus): protect with a lock
  uv_set_process_title(*title);
}


static void EnvGetter(Local<Name> property,
                      const PropertyCallbackInfo<Value>& info) {
  Isolate* isolate = info.GetIsolate();
  if (property->IsSymbol()) {
    return info.GetReturnValue().SetUndefined();
  }
#ifdef __POSIX__
  node::Utf8Value key(isolate, property);
  const char* val = getenv(*key);
  if (val) {
    return info.GetReturnValue().Set(String::NewFromUtf8(isolate, val));
  }
#else  // _WIN32
  node::TwoByteValue key(isolate, property);
  WCHAR buffer[32767];  // The maximum size allowed for environment variables.
  DWORD result = GetEnvironmentVariableW(reinterpret_cast<WCHAR*>(*key),
                                         buffer,
                                         arraysize(buffer));
  // If result >= sizeof buffer the buffer was too small. That should never
  // happen. If result == 0 and result != ERROR_SUCCESS the variable was not
  // not found.
  if ((result > 0 || GetLastError() == ERROR_SUCCESS) &&
      result < arraysize(buffer)) {
    const uint16_t* two_byte_buffer = reinterpret_cast<const uint16_t*>(buffer);
    Local<String> rc = String::NewFromTwoByte(isolate, two_byte_buffer);
    return info.GetReturnValue().Set(rc);
  }
#endif
}


static void EnvSetter(Local<Name> property,
                      Local<Value> value,
                      const PropertyCallbackInfo<Value>& info) {
#ifdef __POSIX__
  node::Utf8Value key(info.GetIsolate(), property);
  node::Utf8Value val(info.GetIsolate(), value);
  setenv(*key, *val, 1);
#else  // _WIN32
  node::TwoByteValue key(info.GetIsolate(), property);
  node::TwoByteValue val(info.GetIsolate(), value);
  WCHAR* key_ptr = reinterpret_cast<WCHAR*>(*key);
  // Environment variables that start with '=' are read-only.
  if (key_ptr[0] != L'=') {
    SetEnvironmentVariableW(key_ptr, reinterpret_cast<WCHAR*>(*val));
  }
#endif
  // Whether it worked or not, always return value.
  info.GetReturnValue().Set(value);
}


static void EnvQuery(Local<Name> property,
                     const PropertyCallbackInfo<Integer>& info) {
  int32_t rc = -1;  // Not found unless proven otherwise.
  if (property->IsString()) {
#ifdef __POSIX__
    node::Utf8Value key(info.GetIsolate(), property);
    if (getenv(*key))
      rc = 0;
#else  // _WIN32
    node::TwoByteValue key(info.GetIsolate(), property);
    WCHAR* key_ptr = reinterpret_cast<WCHAR*>(*key);
    if (GetEnvironmentVariableW(key_ptr, nullptr, 0) > 0 ||
        GetLastError() == ERROR_SUCCESS) {
      rc = 0;
      if (key_ptr[0] == L'=') {
        // Environment variables that start with '=' are hidden and read-only.
        rc = static_cast<int32_t>(v8::ReadOnly) |
             static_cast<int32_t>(v8::DontDelete) |
             static_cast<int32_t>(v8::DontEnum);
      }
    }
#endif
  }
  if (rc != -1)
    info.GetReturnValue().Set(rc);
}


static void EnvDeleter(Local<Name> property,
                       const PropertyCallbackInfo<Boolean>& info) {
  if (property->IsString()) {
#ifdef __POSIX__
    node::Utf8Value key(info.GetIsolate(), property);
    unsetenv(*key);
#else
    node::TwoByteValue key(info.GetIsolate(), property);
    WCHAR* key_ptr = reinterpret_cast<WCHAR*>(*key);
    SetEnvironmentVariableW(key_ptr, nullptr);
#endif
  }

  // process.env never has non-configurable properties, so always
  // return true like the tc39 delete operator.
  info.GetReturnValue().Set(true);
}


static void EnvEnumerator(const PropertyCallbackInfo<Array>& info) {
  Environment* env = Environment::GetCurrent(info);
  Isolate* isolate = env->isolate();
  Local<Context> ctx = env->context();
  Local<Function> fn = env->push_values_to_array_function();
  Local<Value> argv[NODE_PUSH_VAL_TO_ARRAY_MAX];
  size_t idx = 0;

#ifdef __POSIX__
  int size = 0;
  while (environ[size])
    size++;

  Local<Array> envarr = Array::New(isolate);

  for (int i = 0; i < size; ++i) {
    const char* var = environ[i];
    const char* s = strchr(var, '=');
    const int length = s ? s - var : strlen(var);
    argv[idx] = String::NewFromUtf8(isolate,
                                    var,
                                    String::kNormalString,
                                    length);
    if (++idx >= arraysize(argv)) {
      fn->Call(ctx, envarr, idx, argv).ToLocalChecked();
      idx = 0;
    }
  }
  if (idx > 0) {
    fn->Call(ctx, envarr, idx, argv).ToLocalChecked();
  }
#else  // _WIN32
  WCHAR* environment = GetEnvironmentStringsW();
  if (environment == nullptr)
    return;  // This should not happen.
  Local<Array> envarr = Array::New(isolate);
  WCHAR* p = environment;
  while (*p) {
    WCHAR *s;
    if (*p == L'=') {
      // If the key starts with '=' it is a hidden environment variable.
      p += wcslen(p) + 1;
      continue;
    } else {
      s = wcschr(p, L'=');
    }
    if (!s) {
      s = p + wcslen(p);
    }
    const uint16_t* two_byte_buffer = reinterpret_cast<const uint16_t*>(p);
    const size_t two_byte_buffer_len = s - p;
    argv[idx] = String::NewFromTwoByte(isolate,
                                       two_byte_buffer,
                                       String::kNormalString,
                                       two_byte_buffer_len);
    if (++idx >= arraysize(argv)) {
      fn->Call(ctx, envarr, idx, argv).ToLocalChecked();
      idx = 0;
    }
    p = s + wcslen(s) + 1;
  }
  if (idx > 0) {
    fn->Call(ctx, envarr, idx, argv).ToLocalChecked();
  }
  FreeEnvironmentStringsW(environment);
#endif

  info.GetReturnValue().Set(envarr);
}


static void GetParentProcessId(Local<Name> property,
                               const PropertyCallbackInfo<Value>& info) {
  info.GetReturnValue().Set(Integer::New(info.GetIsolate(), uv_os_getppid()));
}


static Local<Object> GetFeatures(Environment* env) {
  EscapableHandleScope scope(env->isolate());

  Local<Object> obj = Object::New(env->isolate());
#if defined(DEBUG) && DEBUG
  Local<Value> debug = True(env->isolate());
#else
  Local<Value> debug = False(env->isolate());
#endif  // defined(DEBUG) && DEBUG

  obj->Set(FIXED_ONE_BYTE_STRING(env->isolate(), "debug"), debug);
  obj->Set(FIXED_ONE_BYTE_STRING(env->isolate(), "uv"), True(env->isolate()));
  // TODO(bnoordhuis) ping libuv
  obj->Set(FIXED_ONE_BYTE_STRING(env->isolate(), "ipv6"), True(env->isolate()));

#ifndef OPENSSL_NO_NEXTPROTONEG
  Local<Boolean> tls_npn = True(env->isolate());
#else
  Local<Boolean> tls_npn = False(env->isolate());
#endif
  obj->Set(FIXED_ONE_BYTE_STRING(env->isolate(), "tls_npn"), tls_npn);

#ifdef TLSEXT_TYPE_application_layer_protocol_negotiation
  Local<Boolean> tls_alpn = True(env->isolate());
#else
  Local<Boolean> tls_alpn = False(env->isolate());
#endif
  obj->Set(FIXED_ONE_BYTE_STRING(env->isolate(), "tls_alpn"), tls_alpn);

#ifdef SSL_CTRL_SET_TLSEXT_SERVERNAME_CB
  Local<Boolean> tls_sni = True(env->isolate());
#else
  Local<Boolean> tls_sni = False(env->isolate());
#endif
  obj->Set(FIXED_ONE_BYTE_STRING(env->isolate(), "tls_sni"), tls_sni);

#if !defined(OPENSSL_NO_TLSEXT) && defined(SSL_CTX_set_tlsext_status_cb)
  Local<Boolean> tls_ocsp = True(env->isolate());
#else
  Local<Boolean> tls_ocsp = False(env->isolate());
#endif  // !defined(OPENSSL_NO_TLSEXT) && defined(SSL_CTX_set_tlsext_status_cb)
  obj->Set(FIXED_ONE_BYTE_STRING(env->isolate(), "tls_ocsp"), tls_ocsp);

  obj->Set(FIXED_ONE_BYTE_STRING(env->isolate(), "tls"),
           Boolean::New(env->isolate(),
                        get_builtin_module("crypto") != nullptr));

  return scope.Escape(obj);
}


static void DebugPortGetter(Local<Name> property,
                            const PropertyCallbackInfo<Value>& info) {
  int port = debug_options.port();
#if HAVE_INSPECTOR
  if (port == 0) {
    Environment* env = Environment::GetCurrent(info);
    if (auto io = env->inspector_agent()->io())
      port = io->port();
  }
#endif  // HAVE_INSPECTOR
  info.GetReturnValue().Set(port);
}


static void DebugPortSetter(Local<Name> property,
                            Local<Value> value,
                            const PropertyCallbackInfo<void>& info) {
  debug_options.set_port(value->Int32Value());
}


static void DebugProcess(const FunctionCallbackInfo<Value>& args);
static void DebugEnd(const FunctionCallbackInfo<Value>& args);

namespace {

void ActivateImmediateCheck(const FunctionCallbackInfo<Value>& args) {
  Environment* env = Environment::GetCurrent(args);
  env->ActivateImmediateCheck();
}


void StartProfilerIdleNotifier(const FunctionCallbackInfo<Value>& args) {
  Environment* env = Environment::GetCurrent(args);
  env->StartProfilerIdleNotifier();
}


void StopProfilerIdleNotifier(const FunctionCallbackInfo<Value>& args) {
  Environment* env = Environment::GetCurrent(args);
  env->StopProfilerIdleNotifier();
}


#define READONLY_PROPERTY(obj, str, var)                                      \
  do {                                                                        \
    obj->DefineOwnProperty(env->context(),                                    \
                           OneByteString(env->isolate(), str),                \
                           var,                                               \
                           v8::ReadOnly).FromJust();                          \
  } while (0)

#define READONLY_DONT_ENUM_PROPERTY(obj, str, var)                            \
  do {                                                                        \
    obj->DefineOwnProperty(env->context(),                                    \
                           OneByteString(env->isolate(), str),                \
                           var,                                               \
                           static_cast<v8::PropertyAttribute>(v8::ReadOnly |  \
                                                              v8::DontEnum))  \
        .FromJust();                                                          \
  } while (0)

}  // anonymous namespace

void SetupProcessObject(Environment* env,
                        int argc,
                        const char* const* argv,
                        int exec_argc,
                        const char* const* exec_argv) {
  HandleScope scope(env->isolate());

  Local<Object> process = env->process_object();

  auto title_string = FIXED_ONE_BYTE_STRING(env->isolate(), "title");
  CHECK(process->SetAccessor(env->context(),
                             title_string,
                             ProcessTitleGetter,
                             ProcessTitleSetter,
                             env->as_external()).FromJust());

  // process.jsEngine
  READONLY_PROPERTY(process,
                    "jsEngine",
                    FIXED_ONE_BYTE_STRING(env->isolate(), NODE_ENGINE));

  // process.version
  READONLY_PROPERTY(process,
                    "version",
                    FIXED_ONE_BYTE_STRING(env->isolate(), NODE_VERSION));

  // process.moduleLoadList
  READONLY_PROPERTY(process,
                    "moduleLoadList",
                    env->module_load_list_array());

  // process.versions
  Local<Object> versions = Object::New(env->isolate());
  READONLY_PROPERTY(process, "versions", versions);

  const char http_parser_version[] = NODE_STRINGIFY(HTTP_PARSER_VERSION_MAJOR)
                                     "."
                                     NODE_STRINGIFY(HTTP_PARSER_VERSION_MINOR)
                                     "."
                                     NODE_STRINGIFY(HTTP_PARSER_VERSION_PATCH);
  READONLY_PROPERTY(versions,
                    "http_parser",
                    FIXED_ONE_BYTE_STRING(env->isolate(), http_parser_version));

  // +1 to get rid of the leading 'v'
  READONLY_PROPERTY(versions,
                    "node",
                    OneByteString(env->isolate(), NODE_VERSION + 1));
  READONLY_PROPERTY(versions,
                    NODE_ENGINE,
                    OneByteString(env->isolate(), V8::GetVersion()));
  READONLY_PROPERTY(versions,
                    "uv",
                    OneByteString(env->isolate(), uv_version_string()));
  READONLY_PROPERTY(versions,
                    "zlib",
                    FIXED_ONE_BYTE_STRING(env->isolate(), ZLIB_VERSION));
  READONLY_PROPERTY(versions,
                    "ares",
                    FIXED_ONE_BYTE_STRING(env->isolate(), ARES_VERSION_STR));

  const char node_modules_version[] = NODE_STRINGIFY(NODE_MODULE_VERSION);
  READONLY_PROPERTY(
      versions,
      "modules",
      FIXED_ONE_BYTE_STRING(env->isolate(), node_modules_version));

  READONLY_PROPERTY(versions,
                    "nghttp2",
                    FIXED_ONE_BYTE_STRING(env->isolate(), NGHTTP2_VERSION));

  // process._promiseRejectEvent
  Local<Object> promiseRejectEvent = Object::New(env->isolate());
  READONLY_DONT_ENUM_PROPERTY(process,
                              "_promiseRejectEvent",
                              promiseRejectEvent);
  READONLY_PROPERTY(promiseRejectEvent,
                    "unhandled",
                    Integer::New(env->isolate(),
                                 v8::kPromiseRejectWithNoHandler));
  READONLY_PROPERTY(promiseRejectEvent,
                    "handled",
                    Integer::New(env->isolate(),
                                 v8::kPromiseHandlerAddedAfterReject));

#if HAVE_OPENSSL
  // Stupid code to slice out the version string.
  {  // NOLINT(whitespace/braces)
    size_t i, j, k;
    int c;
    for (i = j = 0, k = sizeof(OPENSSL_VERSION_TEXT) - 1; i < k; ++i) {
      c = OPENSSL_VERSION_TEXT[i];
      if ('0' <= c && c <= '9') {
        for (j = i + 1; j < k; ++j) {
          c = OPENSSL_VERSION_TEXT[j];
          if (c == ' ')
            break;
        }
        break;
      }
    }
    READONLY_PROPERTY(
        versions,
        "openssl",
        OneByteString(env->isolate(), &OPENSSL_VERSION_TEXT[i], j - i));
  }
#endif

  // process.arch
  READONLY_PROPERTY(process, "arch", OneByteString(env->isolate(), NODE_ARCH));

  // process.platform
  READONLY_PROPERTY(process,
                    "platform",
                    OneByteString(env->isolate(), NODE_PLATFORM));

  // process.release
  Local<Object> release = Object::New(env->isolate());
  READONLY_PROPERTY(process, "release", release);
  READONLY_PROPERTY(release, "name",
                    OneByteString(env->isolate(), NODE_RELEASE));

#if NODE_VERSION_IS_LTS
  READONLY_PROPERTY(release, "lts",
                    OneByteString(env->isolate(), NODE_VERSION_LTS_CODENAME));
#endif

// if this is a release build and no explicit base has been set
// substitute the standard release download URL
#ifndef NODE_RELEASE_URLBASE
# if NODE_VERSION_IS_RELEASE
#  define NODE_RELEASE_URLBASE "https://nodejs.org/download/release/"
# endif
#endif

#if defined(NODE_RELEASE_URLBASE)
#  define NODE_RELEASE_URLPFX NODE_RELEASE_URLBASE "v" NODE_VERSION_STRING "/"
#  define NODE_RELEASE_URLFPFX NODE_RELEASE_URLPFX "node-v" NODE_VERSION_STRING

  READONLY_PROPERTY(release,
                    "sourceUrl",
                    OneByteString(env->isolate(),
                    NODE_RELEASE_URLFPFX ".tar.gz"));
  READONLY_PROPERTY(release,
                    "headersUrl",
                    OneByteString(env->isolate(),
                    NODE_RELEASE_URLFPFX "-headers.tar.gz"));
#  ifdef _WIN32
  READONLY_PROPERTY(release,
                    "libUrl",
                    OneByteString(env->isolate(),
                    strcmp(NODE_ARCH, "ia32") ? NODE_RELEASE_URLPFX "win-"
                                                NODE_ARCH "/node.lib"
                                              : NODE_RELEASE_URLPFX
                                                "win-x86/node.lib"));
#  endif
#endif

  // process.argv
  Local<Array> arguments = Array::New(env->isolate(), argc);
  for (int i = 0; i < argc; ++i) {
    arguments->Set(i, String::NewFromUtf8(env->isolate(), argv[i]));
  }
  process->Set(FIXED_ONE_BYTE_STRING(env->isolate(), "argv"), arguments);

  // process.execArgv
  Local<Array> exec_arguments = Array::New(env->isolate(), exec_argc);
  for (int i = 0; i < exec_argc; ++i) {
    exec_arguments->Set(i, String::NewFromUtf8(env->isolate(), exec_argv[i]));
  }
  process->Set(FIXED_ONE_BYTE_STRING(env->isolate(), "execArgv"),
               exec_arguments);

  // create process.env
  Local<ObjectTemplate> process_env_template =
      ObjectTemplate::New(env->isolate());
  process_env_template->SetHandler(NamedPropertyHandlerConfiguration(
          EnvGetter,
          EnvSetter,
          EnvQuery,
          EnvDeleter,
          EnvEnumerator,
          env->as_external()));

  Local<Object> process_env =
      process_env_template->NewInstance(env->context()).ToLocalChecked();
  process->Set(FIXED_ONE_BYTE_STRING(env->isolate(), "env"), process_env);

  READONLY_PROPERTY(process, "pid",
                    Integer::New(env->isolate(), GetProcessId()));
  READONLY_PROPERTY(process, "features", GetFeatures(env));

  CHECK(process->SetAccessor(env->context(),
                             FIXED_ONE_BYTE_STRING(env->isolate(), "ppid"),
                             GetParentProcessId).FromJust());

  auto scheduled_immediate_count =
      FIXED_ONE_BYTE_STRING(env->isolate(), "_scheduledImmediateCount");
  CHECK(process->Set(env->context(),
                     scheduled_immediate_count,
                     env->scheduled_immediate_count().GetJSArray()).FromJust());

  // -e, --eval
  if (eval_string) {
    READONLY_PROPERTY(process,
                      "_eval",
                      String::NewFromUtf8(env->isolate(), eval_string));
  }

  // -p, --print
  if (print_eval) {
    READONLY_PROPERTY(process, "_print_eval", True(env->isolate()));
  }

  // -c, --check
  if (syntax_check_only) {
    READONLY_PROPERTY(process, "_syntax_check_only", True(env->isolate()));
  }

  // -i, --interactive
  if (force_repl) {
    READONLY_PROPERTY(process, "_forceRepl", True(env->isolate()));
  }

  // -r, --require
  if (!preload_modules.empty()) {
    Local<Array> array = Array::New(env->isolate());
    for (unsigned int i = 0; i < preload_modules.size(); ++i) {
      Local<String> module = String::NewFromUtf8(env->isolate(),
                                                 preload_modules[i].c_str());
      array->Set(i, module);
    }
    READONLY_PROPERTY(process,
                      "_preload_modules",
                      array);

    preload_modules.clear();
  }

  // --no-deprecation
  if (no_deprecation) {
    READONLY_PROPERTY(process, "noDeprecation", True(env->isolate()));
  }

  // --no-warnings
  if (no_process_warnings) {
    READONLY_PROPERTY(process, "noProcessWarnings", True(env->isolate()));
  }

  // --trace-warnings
  if (trace_warnings) {
    READONLY_PROPERTY(process, "traceProcessWarnings", True(env->isolate()));
  }

  // --throw-deprecation
  if (throw_deprecation) {
    READONLY_PROPERTY(process, "throwDeprecation", True(env->isolate()));
  }

#ifdef NODE_NO_BROWSER_GLOBALS
  // configure --no-browser-globals
  READONLY_PROPERTY(process, "_noBrowserGlobals", True(env->isolate()));
#endif  // NODE_NO_BROWSER_GLOBALS

  // --prof-process
  if (prof_process) {
    READONLY_PROPERTY(process, "profProcess", True(env->isolate()));
  }

  // --trace-deprecation
  if (trace_deprecation) {
    READONLY_PROPERTY(process, "traceDeprecation", True(env->isolate()));
  }

  // TODO(refack): move the following 3 to `node_config`
  // --inspect-brk
  if (debug_options.wait_for_connect()) {
    READONLY_DONT_ENUM_PROPERTY(process,
                                "_breakFirstLine", True(env->isolate()));
  }

  // --inspect --debug-brk
  if (debug_options.deprecated_invocation()) {
    READONLY_DONT_ENUM_PROPERTY(process,
                                "_deprecatedDebugBrk", True(env->isolate()));
  }

  // --debug or, --debug-brk without --inspect
  if (debug_options.invalid_invocation()) {
    READONLY_DONT_ENUM_PROPERTY(process,
                                "_invalidDebug", True(env->isolate()));
  }

  // --security-revert flags
#define V(code, _, __)                                                        \
  do {                                                                        \
    if (IsReverted(SECURITY_REVERT_ ## code)) {                               \
      READONLY_PROPERTY(process, "REVERT_" #code, True(env->isolate()));      \
    }                                                                         \
  } while (0);
  SECURITY_REVERSIONS(V)
#undef V

  size_t exec_path_len = 2 * PATH_MAX;
  char* exec_path = new char[exec_path_len];
  Local<String> exec_path_value;
  if (uv_exepath(exec_path, &exec_path_len) == 0) {
    exec_path_value = String::NewFromUtf8(env->isolate(),
                                          exec_path,
                                          String::kNormalString,
                                          exec_path_len);
  } else {
    exec_path_value = String::NewFromUtf8(env->isolate(), argv[0]);
  }
  process->Set(FIXED_ONE_BYTE_STRING(env->isolate(), "execPath"),
               exec_path_value);
  delete[] exec_path;

  auto debug_port_string = FIXED_ONE_BYTE_STRING(env->isolate(), "debugPort");
  CHECK(process->SetAccessor(env->context(),
                             debug_port_string,
                             DebugPortGetter,
                             DebugPortSetter,
                             env->as_external()).FromJust());

  // define various internal methods
  env->SetMethod(process,
                 "_activateImmediateCheck",
                 ActivateImmediateCheck);
  env->SetMethod(process,
                 "_startProfilerIdleNotifier",
                 StartProfilerIdleNotifier);
  env->SetMethod(process,
                 "_stopProfilerIdleNotifier",
                 StopProfilerIdleNotifier);
  env->SetMethod(process, "_getActiveRequests", GetActiveRequests);
  env->SetMethod(process, "_getActiveHandles", GetActiveHandles);
  env->SetMethod(process, "reallyExit", Exit);
  env->SetMethod(process, "abort", Abort);
  env->SetMethod(process, "chdir", Chdir);
  env->SetMethod(process, "cwd", Cwd);

  env->SetMethod(process, "umask", Umask);

#if defined(__POSIX__) && !defined(__ANDROID__) && !defined(__CloudABI__)
  env->SetMethod(process, "getuid", GetUid);
  env->SetMethod(process, "geteuid", GetEUid);
  env->SetMethod(process, "setuid", SetUid);
  env->SetMethod(process, "seteuid", SetEUid);

  env->SetMethod(process, "setgid", SetGid);
  env->SetMethod(process, "setegid", SetEGid);
  env->SetMethod(process, "getgid", GetGid);
  env->SetMethod(process, "getegid", GetEGid);

  env->SetMethod(process, "getgroups", GetGroups);
  env->SetMethod(process, "setgroups", SetGroups);
  env->SetMethod(process, "initgroups", InitGroups);
#endif  // __POSIX__ && !defined(__ANDROID__) && !defined(__CloudABI__)

  env->SetMethod(process, "_kill", Kill);

  env->SetMethod(process, "_debugProcess", DebugProcess);
  env->SetMethod(process, "_debugEnd", DebugEnd);

  env->SetMethod(process, "hrtime", Hrtime);

  env->SetMethod(process, "cpuUsage", CPUUsage);

  env->SetMethod(process, "dlopen", DLOpen);

  env->SetMethod(process, "uptime", Uptime);
  env->SetMethod(process, "memoryUsage", MemoryUsage);

  env->SetMethod(process, "binding", Binding);
  env->SetMethod(process, "_linkedBinding", LinkedBinding);
  env->SetMethod(process, "_internalBinding", InternalBinding);

  env->SetMethod(process, "_setupProcessObject", SetupProcessObject);
  env->SetMethod(process, "_setupNextTick", SetupNextTick);
  env->SetMethod(process, "_setupPromises", SetupPromises);
  env->SetMethod(process, "_setupDomainUse", SetupDomainUse);

  // pre-set _events object for faster emit checks
  Local<Object> events_obj = Object::New(env->isolate());
  CHECK(events_obj->SetPrototype(env->context(),
                                 Null(env->isolate())).FromJust());
  process->Set(env->events_string(), events_obj);
}


#undef READONLY_PROPERTY


void SignalExit(int signo) {
  uv_tty_reset_mode();
  if (trace_enabled) {
    v8_platform.StopTracingAgent();
  }
#ifdef __FreeBSD__
  // FreeBSD has a nasty bug, see RegisterSignalHandler for details
  struct sigaction sa;
  memset(&sa, 0, sizeof(sa));
  sa.sa_handler = SIG_DFL;
  CHECK_EQ(sigaction(signo, &sa, nullptr), 0);
#endif
  raise(signo);
}


// Most of the time, it's best to use `console.error` to write
// to the process.stderr stream.  However, in some cases, such as
// when debugging the stream.Writable class or the process.nextTick
// function, it is useful to bypass JavaScript entirely.
static void RawDebug(const FunctionCallbackInfo<Value>& args) {
  CHECK(args.Length() == 1 && args[0]->IsString() &&
        "must be called with a single string");
  node::Utf8Value message(args.GetIsolate(), args[0]);
  PrintErrorString("%s\n", *message);
  fflush(stderr);
}

void LoadEnvironment(Environment* env) {
  HandleScope handle_scope(env->isolate());

  TryCatch try_catch(env->isolate());

  // Disable verbose mode to stop FatalException() handler from trying
  // to handle the exception. Errors this early in the start-up phase
  // are not safe to ignore.
  try_catch.SetVerbose(false);

  // Execute the lib/internal/bootstrap_node.js file which was included as a
  // static C string in node_natives.h by node_js2c.
  // 'internal_bootstrap_node_native' is the string containing that source code.
  Local<String> script_name = FIXED_ONE_BYTE_STRING(env->isolate(),
                                                    "bootstrap_node.js");
  Local<Value> f_value = ExecuteString(env, MainSource(env), script_name);
  if (try_catch.HasCaught())  {
    ReportException(env, try_catch);
    exit(10);
  }
  // The bootstrap_node.js file returns a function 'f'
  CHECK(f_value->IsFunction());

  Local<Function> f = Local<Function>::Cast(f_value);

  // Add a reference to the global object
  Local<Object> global = env->context()->Global();

#if defined HAVE_DTRACE || defined HAVE_ETW
  InitDTrace(env, global);
#endif

#if defined HAVE_LTTNG
  InitLTTNG(env, global);
#endif

#if defined HAVE_PERFCTR
  InitPerfCounters(env, global);
#endif

  // Enable handling of uncaught exceptions
  // (FatalException(), break on uncaught exception in debugger)
  //
  // This is not strictly necessary since it's almost impossible
  // to attach the debugger fast enough to break on exception
  // thrown during process startup.
  try_catch.SetVerbose(true);

  env->SetMethod(env->process_object(), "_rawDebug", RawDebug);

  // Expose the global object as a property on itself
  // (Allows you to set stuff on `global` from anywhere in JavaScript.)
  global->Set(FIXED_ONE_BYTE_STRING(env->isolate(), "global"), global);

  // Now we call 'f' with the 'process' variable that we've built up with
  // all our bindings. Inside bootstrap_node.js and internal/process we'll
  // take care of assigning things to their places.

  // We start the process this way in order to be more modular. Developers
  // who do not like how bootstrap_node.js sets up the module system but do
  // like Node's I/O bindings may want to replace 'f' with their own function.
  Local<Value> arg = env->process_object();

  auto ret = f->Call(env->context(), Null(env->isolate()), 1, &arg);
  // If there was an error during bootstrap then it was either handled by the
  // FatalException handler or it's unrecoverable (e.g. max call stack
  // exceeded). Either way, clear the stack so that the AsyncCallbackScope
  // destructor doesn't fail on the id check.
  // There are only two ways to have a stack size > 1: 1) the user manually
  // called MakeCallback or 2) user awaited during bootstrap, which triggered
  // _tickCallback().
  if (ret.IsEmpty())
    env->async_hooks()->clear_async_id_stack();
}

static void PrintHelp() {
  // XXX: If you add an option here, please also add it to doc/node.1 and
  // doc/api/cli.md
  printf("Usage: node [options] [ -e script | script.js | - ] [arguments]\n"
         "       node inspect script.js [arguments]\n"
         "\n"
         "Options:\n"
         "  -v, --version              print Node.js version\n"
         "  -e, --eval script          evaluate script\n"
         "  -p, --print                evaluate script and print result\n"
         "  -c, --check                syntax check script without executing\n"
         "  -i, --interactive          always enter the REPL even if stdin\n"
         "                             does not appear to be a terminal\n"
         "  -r, --require              module to preload (option can be "
         "repeated)\n"
         "  -                          script read from stdin (default; "
         "interactive mode if a tty)\n"
#if HAVE_INSPECTOR
         "  --inspect[=[host:]port]    activate inspector on host:port\n"
         "                             (default: 127.0.0.1:9229)\n"
         "  --inspect-brk[=[host:]port]\n"
         "                             activate inspector on host:port\n"
         "                             and break at start of user script\n"
         "  --inspect-port=[host:]port\n"
         "                             set host:port for inspector\n"
#endif
         "  --no-deprecation           silence deprecation warnings\n"
         "  --trace-deprecation        show stack traces on deprecations\n"
         "  --throw-deprecation        throw an exception on deprecations\n"
         "  --pending-deprecation      emit pending deprecation warnings\n"
         "  --no-warnings              silence all process warnings\n"
         "  --napi-modules             load N-API modules (no-op - option\n"
         "                             kept for compatibility)\n"
         "  --abort-on-uncaught-exception\n"
         "                             aborting instead of exiting causes a\n"
         "                             core file to be generated for analysis\n"
         "  --trace-warnings           show stack traces on process warnings\n"
         "  --redirect-warnings=file\n"
         "                             write warnings to file instead of\n"
         "                             stderr\n"
         "  --trace-sync-io            show stack trace when use of sync IO\n"
         "                             is detected after the first tick\n"
         "  --no-force-async-hooks-checks\n"
         "                             disable checks for async_hooks\n"
         "  --trace-events-enabled     track trace events\n"
         "  --trace-event-categories   comma separated list of trace event\n"
         "                             categories to record\n"
#if ENABLE_TTD_NODE
         "  --record                 enable diagnostics record mode\n"
         "  --record-interval=num    interval between snapshots in recording\n"
         "                           (in milliseconds) defaults to 2 seconds\n"
         "  --record-history=num     number of snapshots retained in log \n"
         "                           during recording (deafults to 2)\n"
         "  --replay=dir             replay execution from recording log\n"
         "  --replay-debug=dir       replay and debug using recording log\n"
         "  --break-first            break at first statement when running\n"
         "                           in --replay-debug mode\n"
 #endif
         "  --track-heap-objects       track heap object allocations for heap "
         "snapshots\n"
         "  --prof-process             process v8 profiler output generated\n"
         "                             using --prof\n"
         "  --zero-fill-buffers        automatically zero-fill all newly "
         "allocated\n"
         "                             Buffer and SlowBuffer instances\n"
         "  --v8-options               print v8 command line options\n"
         "  --v8-pool-size=num         set v8's thread pool size\n"
#if HAVE_OPENSSL
         "  --tls-cipher-list=val      use an alternative default TLS cipher "
         "list\n"
         "  --use-bundled-ca           use bundled CA store"
#if !defined(NODE_OPENSSL_CERT_STORE)
         " (default)"
#endif
         "\n"
         "  --use-openssl-ca           use OpenSSL's default CA store"
#if defined(NODE_OPENSSL_CERT_STORE)
         " (default)"
#endif
         "\n"
#if NODE_FIPS_MODE
         "  --enable-fips              enable FIPS crypto at startup\n"
         "  --force-fips               force FIPS crypto (cannot be disabled)\n"
#endif  /* NODE_FIPS_MODE */
         "  --openssl-config=file      load OpenSSL configuration from the\n"
         "                             specified file (overrides\n"
         "                             OPENSSL_CONF)\n"
#endif /* HAVE_OPENSSL */
#if defined(NODE_HAVE_I18N_SUPPORT)
         "  --icu-data-dir=dir         set ICU data load path to dir\n"
         "                             (overrides NODE_ICU_DATA)\n"
#if !defined(NODE_HAVE_SMALL_ICU)
         "                             note: linked-in ICU data is present\n"
#endif
         "  --preserve-symlinks        preserve symbolic links when resolving\n"
         "  --experimental-modules     experimental ES Module support\n"
         "                             and caching modules\n"
#endif
         "\n"
         "Environment variables:\n"
         "NODE_DEBUG                   ','-separated list of core modules\n"
         "                             that should print debug information\n"
         "NODE_DISABLE_COLORS          set to 1 to disable colors in the REPL\n"
         "NODE_EXTRA_CA_CERTS          path to additional CA certificates\n"
         "                             file\n"
#if defined(NODE_HAVE_I18N_SUPPORT)
         "NODE_ICU_DATA                data path for ICU (Intl object) data\n"
#if !defined(NODE_HAVE_SMALL_ICU)
         "                             (will extend linked-in data)\n"
#endif
#endif
         "NODE_NO_WARNINGS             set to 1 to silence process warnings\n"
#if !defined(NODE_WITHOUT_NODE_OPTIONS)
         "NODE_OPTIONS                 set CLI options in the environment\n"
         "                             via a space-separated list\n"
#endif
#ifdef _WIN32
         "NODE_PATH                    ';'-separated list of directories\n"
#else
         "NODE_PATH                    ':'-separated list of directories\n"
#endif
         "                             prefixed to the module search path\n"
         "NODE_PENDING_DEPRECATION     set to 1 to emit pending deprecation\n"
         "                             warnings\n"
         "NODE_REPL_HISTORY            path to the persistent REPL history\n"
         "                             file\n"
         "NODE_REDIRECT_WARNINGS       write warnings to path instead of\n"
         "                             stderr\n"
         "OPENSSL_CONF                 load OpenSSL configuration from file\n"
         "\n"
#if ENABLE_TTD_NODE
         "Documentation can be found at https://nodejs.org/\n"
         "Record/Replay diagnostics info at http://aka.ms/nodettd\n");
#else
         "Documentation can be found at https://nodejs.org/\n");
#endif
}

#if ENABLE_TTD_NODE
void TTDFlagWarning(const char* arg, const char* newflag) {
    fprintf(stderr, "Flag %s is deprecated use %s\n", arg, newflag);
    fprintf(stderr, "Run with \"-h\" for help with flags.\n");

    exit(1);
}

void TTDFlagWarning_Cond(bool cond, const char* msg) {
  if (!cond) {
    fprintf(stderr, "%s\n", msg);
    fprintf(stderr, "Run with \"-h\" for help with flags.\n");

    exit(1);
  }
}
#endif

static bool ArgIsAllowed(const char* arg, const char* allowed) {
  for (; *arg && *allowed; arg++, allowed++) {
    // Like normal strcmp(), except that a '_' in `allowed` matches either a '-'
    // or '_' in `arg`.
    if (*allowed == '_') {
      if (!(*arg == '_' || *arg == '-'))
        return false;
    } else {
      if (*arg != *allowed)
        return false;
    }
  }

  // "--some-arg=val" is allowed for "--some-arg"
  if (*arg == '=')
    return true;

  // Both must be null, or one string is just a prefix of the other, not a
  // match.
  return !*arg && !*allowed;
}


static void CheckIfAllowedInEnv(const char* exe, bool is_env,
                                const char* arg) {
  if (!is_env)
    return;

  static const char* whitelist[] = {
    // Node options, sorted in `node --help` order for ease of comparison.
    "--require", "-r",
    "--inspect",
    "--inspect-brk",
    "--inspect-port",
    "--no-deprecation",
    "--trace-deprecation",
    "--throw-deprecation",
    "--pending-deprecation",
    "--no-warnings",
    "--napi-modules",
    "--expose-http2",   // keep as a non-op through v9.x
    "--experimental-modules",
    "--loader",
    "--trace-warnings",
    "--redirect-warnings",
    "--trace-sync-io",
    "--no-force-async-hooks-checks",
    "--trace-events-enabled",
    "--trace-events-categories",
    "--track-heap-objects",
    "--zero-fill-buffers",
    "--v8-pool-size",
    "--tls-cipher-list",
    "--use-bundled-ca",
    "--use-openssl-ca",
    "--enable-fips",
    "--force-fips",
    "--openssl-config",
    "--icu-data-dir",

    // V8 options (define with '_', which allows '-' or '_')
    "--abort_on_uncaught_exception",
    "--max_old_space_size",
    "--stack_trace_limit",
  };

  for (unsigned i = 0; i < arraysize(whitelist); i++) {
    const char* allowed = whitelist[i];
    if (ArgIsAllowed(arg, allowed))
      return;
  }

  fprintf(stderr, "%s: %s is not allowed in NODE_OPTIONS\n", exe, arg);
  exit(9);
}


// Parse command line arguments.
//
// argv is modified in place. exec_argv and v8_argv are out arguments that
// ParseArgs() allocates memory for and stores a pointer to the output
// vector in.  The caller should free them with delete[].
//
// On exit:
//
//  * argv contains the arguments with node and V8 options filtered out.
//  * exec_argv contains both node and V8 options and nothing else.
//  * v8_argv contains argv[0] plus any V8 options
static void ParseArgs(int* argc,
                      const char** argv,
                      int* exec_argc,
                      const char*** exec_argv,
                      int* v8_argc,
                      const char*** v8_argv,
                      bool is_env) {
  const unsigned int nargs = static_cast<unsigned int>(*argc);
  const char** new_exec_argv = new const char*[nargs];
  const char** new_v8_argv = new const char*[nargs];
  const char** new_argv = new const char*[nargs];
#if HAVE_OPENSSL
  bool use_bundled_ca = false;
  bool use_openssl_ca = false;
#endif  // HAVE_OPENSSL

  for (unsigned int i = 0; i < nargs; ++i) {
    new_exec_argv[i] = nullptr;
    new_v8_argv[i] = nullptr;
    new_argv[i] = nullptr;
  }

  // exec_argv starts with the first option, the other two start with argv[0].
  unsigned int new_exec_argc = 0;
  unsigned int new_v8_argc = 1;
  unsigned int new_argc = 1;
  new_v8_argv[0] = argv[0];
  new_argv[0] = argv[0];

  unsigned int index = 1;
  bool short_circuit = false;
  while (index < nargs && argv[index][0] == '-' && !short_circuit) {
    const char* const arg = argv[index];
    unsigned int args_consumed = 1;

    CheckIfAllowedInEnv(argv[0], is_env, arg);

    if (debug_options.ParseOption(argv[0], arg)) {
      // Done, consumed by DebugOptions::ParseOption().
    } else if (strcmp(arg, "--version") == 0 || strcmp(arg, "-v") == 0) {
      printf("%s\n", NODE_VERSION);
      exit(0);
    } else if (strcmp(arg, "--help") == 0 || strcmp(arg, "-h") == 0) {
      PrintHelp();
      exit(0);
    } else if (strcmp(arg, "--eval") == 0 ||
               strcmp(arg, "-e") == 0 ||
               strcmp(arg, "--print") == 0 ||
               strcmp(arg, "-pe") == 0 ||
               strcmp(arg, "-p") == 0) {
      bool is_eval = strchr(arg, 'e') != nullptr;
      bool is_print = strchr(arg, 'p') != nullptr;
      print_eval = print_eval || is_print;
      // --eval, -e and -pe always require an argument.
      if (is_eval == true) {
        args_consumed += 1;
        eval_string = argv[index + 1];
        if (eval_string == nullptr) {
          fprintf(stderr, "%s: %s requires an argument\n", argv[0], arg);
          exit(9);
        }
      } else if ((index + 1 < nargs) &&
                 argv[index + 1] != nullptr &&
                 argv[index + 1][0] != '-') {
        args_consumed += 1;
        eval_string = argv[index + 1];
        if (strncmp(eval_string, "\\-", 2) == 0) {
          // Starts with "\\-": escaped expression, drop the backslash.
          eval_string += 1;
        }
      }
    } else if (strcmp(arg, "--require") == 0 ||
               strcmp(arg, "-r") == 0) {
      const char* module = argv[index + 1];
      if (module == nullptr) {
        fprintf(stderr, "%s: %s requires an argument\n", argv[0], arg);
        exit(9);
      }
      args_consumed += 1;
      preload_modules.push_back(module);
    } else if (strcmp(arg, "--check") == 0 || strcmp(arg, "-c") == 0) {
      syntax_check_only = true;
    } else if (strcmp(arg, "--interactive") == 0 || strcmp(arg, "-i") == 0) {
      force_repl = true;
    } else if (strcmp(arg, "--no-deprecation") == 0) {
      no_deprecation = true;
    } else if (strcmp(arg, "--napi-modules") == 0) {
      // no-op
    } else if (strcmp(arg, "--no-warnings") == 0) {
      no_process_warnings = true;
    } else if (strcmp(arg, "--trace-warnings") == 0) {
      trace_warnings = true;
    } else if (strncmp(arg, "--redirect-warnings=", 20) == 0) {
      config_warning_file = arg + 20;
    } else if (strcmp(arg, "--trace-deprecation") == 0) {
      trace_deprecation = true;
    } else if (strcmp(arg, "--trace-sync-io") == 0) {
      trace_sync_io = true;
    } else if (strcmp(arg, "--no-force-async-hooks-checks") == 0) {
      no_force_async_hooks_checks = true;
    } else if (strcmp(arg, "--trace-events-enabled") == 0) {
      trace_enabled = true;
    } else if (strcmp(arg, "--trace-event-categories") == 0) {
      const char* categories = argv[index + 1];
      if (categories == nullptr) {
        fprintf(stderr, "%s: %s requires an argument\n", argv[0], arg);
        exit(9);
      }
      args_consumed += 1;
      trace_enabled_categories = categories;
#if ENABLE_TTD_NODE
      // Parse and extract the TT args
      } else if (strcmp(arg, "--record") == 0) {
          s_doTTRecord = true;
      } else if (strstr(arg, "--replay=") == arg) {
          s_doTTReplay = true;
          s_ttoptReplayUri = arg + strlen("--replay=");
          s_ttoptReplayUriLength = strlen(s_ttoptReplayUri);
      } else if (strstr(arg, "--replay-debug=") == arg) {
          s_doTTReplay = true;
          s_doTTDebug = true;
          s_ttoptReplayUri = arg + strlen("--replay-debug=");
          s_ttoptReplayUriLength = strlen(s_ttoptReplayUri);
      } else if (strcmp(arg, "--break-first") == 0) {
          s_ttdStartupMode = (0x100 | 0x1);
          debug_options.do_wait_for_connect();
      } else if (strstr(arg, "--record-interval=") == arg) {
          const char* intervalStr = arg + strlen("--record-interval=");
          s_ttdSnapInterval = (uint32_t)atoi(intervalStr);
      } else if (strstr(arg, "--record-history=") == arg) {
          const char* historyStr = arg + strlen("--record-history=");
          s_ttdSnapHistoryLength = (uint32_t)atoi(historyStr);
      } else if (strstr(arg, "-TTRecord:") == arg) {
          TTDFlagWarning(arg, "--record");
      } else if (strstr(arg, "-TTReplay:") == arg) {
          TTDFlagWarning(arg, "--replay=dir");
      } else if (strstr(arg, "-TTDebug:") == arg) {
          TTDFlagWarning(arg, "--replay-debug=dir");
      } else if (strstr(arg, "-TTBreakFirst") == arg) {
          TTDFlagWarning(arg, "--break-first");
      } else if (strstr(arg, "-TTSnapInterval:") == arg) {
          TTDFlagWarning(arg, "--record-interval=num");
      } else if (strstr(arg, "-TTHistoryLength:") == arg) {
          TTDFlagWarning(arg, "--record-history=num");
#endif
    } else if (strcmp(arg, "--track-heap-objects") == 0) {
      track_heap_objects = true;
    } else if (strcmp(arg, "--throw-deprecation") == 0) {
      throw_deprecation = true;
    } else if (strncmp(arg, "--security-revert=", 18) == 0) {
      const char* cve = arg + 18;
      Revert(cve);
    } else if (strcmp(arg, "--preserve-symlinks") == 0) {
      config_preserve_symlinks = true;
    } else if (strcmp(arg, "--experimental-modules") == 0) {
      config_experimental_modules = true;
    }  else if (strcmp(arg, "--loader") == 0) {
      const char* module = argv[index + 1];
      if (!config_experimental_modules) {
        fprintf(stderr, "%s: %s requires --experimental-modules be enabled\n",
            argv[0], arg);
        exit(9);
      }
      if (module == nullptr) {
        fprintf(stderr, "%s: %s requires an argument\n", argv[0], arg);
        exit(9);
      }
      args_consumed += 1;
      config_userland_loader = module;
    } else if (strcmp(arg, "--prof-process") == 0) {
      prof_process = true;
      short_circuit = true;
    } else if (strcmp(arg, "--zero-fill-buffers") == 0) {
      zero_fill_all_buffers = true;
    } else if (strcmp(arg, "--pending-deprecation") == 0) {
      config_pending_deprecation = true;
    } else if (strcmp(arg, "--v8-options") == 0) {
      new_v8_argv[new_v8_argc] = "--help";
      new_v8_argc += 1;
    } else if (strncmp(arg, "--v8-pool-size=", 15) == 0) {
      v8_thread_pool_size = atoi(arg + 15);
#if HAVE_OPENSSL
    } else if (strncmp(arg, "--tls-cipher-list=", 18) == 0) {
      default_cipher_list = arg + 18;
    } else if (strncmp(arg, "--use-openssl-ca", 16) == 0) {
      ssl_openssl_cert_store = true;
      use_openssl_ca = true;
    } else if (strncmp(arg, "--use-bundled-ca", 16) == 0) {
      use_bundled_ca = true;
      ssl_openssl_cert_store = false;
#if NODE_FIPS_MODE
    } else if (strcmp(arg, "--enable-fips") == 0) {
      enable_fips_crypto = true;
    } else if (strcmp(arg, "--force-fips") == 0) {
      force_fips_crypto = true;
#endif /* NODE_FIPS_MODE */
    } else if (strncmp(arg, "--openssl-config=", 17) == 0) {
      openssl_config.assign(arg + 17);
#endif /* HAVE_OPENSSL */
#if defined(NODE_HAVE_I18N_SUPPORT)
    } else if (strncmp(arg, "--icu-data-dir=", 15) == 0) {
      icu_data_dir.assign(arg + 15);
#endif
    } else if (strcmp(arg, "--expose-internals") == 0 ||
               strcmp(arg, "--expose_internals") == 0) {
      config_expose_internals = true;
    } else if (strcmp(arg, "--expose-http2") == 0 ||
               strcmp(arg, "--expose_http2") == 0) {
      // Keep as a non-op through v9.x
    } else if (strcmp(arg, "-") == 0) {
      break;
    } else if (strcmp(arg, "--") == 0) {
      index += 1;
      break;
    } else if (strcmp(arg, "--abort-on-uncaught-exception") == 0 ||
               strcmp(arg, "--abort_on_uncaught_exception") == 0) {
      abort_on_uncaught_exception = true;
      // Also a V8 option.  Pass through as-is.
      new_v8_argv[new_v8_argc] = arg;
      new_v8_argc += 1;
    } else {
      // V8 option.  Pass through as-is.
      new_v8_argv[new_v8_argc] = arg;
      new_v8_argc += 1;
    }

    memcpy(new_exec_argv + new_exec_argc,
           argv + index,
           args_consumed * sizeof(*argv));

    new_exec_argc += args_consumed;
    index += args_consumed;
  }

#if HAVE_OPENSSL
  if (use_openssl_ca && use_bundled_ca) {
    fprintf(stderr,
            "%s: either --use-openssl-ca or --use-bundled-ca can be used, "
            "not both\n",
            argv[0]);
    exit(9);
  }
#endif

  if (eval_string != nullptr && syntax_check_only) {
    fprintf(stderr,
            "%s: either --check or --eval can be used, not both\n", argv[0]);
    exit(9);
  }

  // Copy remaining arguments.
  const unsigned int args_left = nargs - index;

  if (is_env && args_left) {
    fprintf(stderr, "%s: %s is not supported in NODE_OPTIONS\n",
            argv[0], argv[index]);
    exit(9);
  }

  memcpy(new_argv + new_argc, argv + index, args_left * sizeof(*argv));
  new_argc += args_left;

  *exec_argc = new_exec_argc;
  *exec_argv = new_exec_argv;
  *v8_argc = new_v8_argc;
  *v8_argv = new_v8_argv;

  // Copy new_argv over argv and update argc.
  memcpy(argv, new_argv, new_argc * sizeof(*argv));
  delete[] new_argv;
  *argc = static_cast<int>(new_argc);
}


static void StartInspector(Environment* env, const char* path,
                           DebugOptions debug_options) {
#if HAVE_INSPECTOR
  CHECK(!env->inspector_agent()->IsStarted());
  v8_platform.StartInspector(env, path, debug_options);
#endif  // HAVE_INSPECTOR
}


#ifdef __POSIX__
void RegisterSignalHandler(int signal,
                           void (*handler)(int signal),
                           bool reset_handler) {
  struct sigaction sa;
  memset(&sa, 0, sizeof(sa));
  sa.sa_handler = handler;
#ifndef __FreeBSD__
  // FreeBSD has a nasty bug with SA_RESETHAND reseting the SA_SIGINFO, that is
  // in turn set for a libthr wrapper. This leads to a crash.
  // Work around the issue by manually setting SIG_DFL in the signal handler
  sa.sa_flags = reset_handler ? SA_RESETHAND : 0;
#endif
  sigfillset(&sa.sa_mask);
  CHECK_EQ(sigaction(signal, &sa, nullptr), 0);
}


void DebugProcess(const FunctionCallbackInfo<Value>& args) {
  Environment* env = Environment::GetCurrent(args);

  if (args.Length() != 1) {
    return env->ThrowError("Invalid number of arguments.");
  }

  pid_t pid;
  int r;

  pid = args[0]->IntegerValue();
  r = kill(pid, SIGUSR1);
  if (r != 0) {
    return env->ThrowErrnoException(errno, "kill");
  }
}
#endif  // __POSIX__


#ifdef _WIN32
static int GetDebugSignalHandlerMappingName(DWORD pid, wchar_t* buf,
    size_t buf_len) {
  return _snwprintf(buf, buf_len, L"node-debug-handler-%u", pid);
}


static void DebugProcess(const FunctionCallbackInfo<Value>& args) {
  Environment* env = Environment::GetCurrent(args);
  Isolate* isolate = args.GetIsolate();
  DWORD pid;
  HANDLE process = nullptr;
  HANDLE thread = nullptr;
  HANDLE mapping = nullptr;
  wchar_t mapping_name[32];
  LPTHREAD_START_ROUTINE* handler = nullptr;

  if (args.Length() != 1) {
    env->ThrowError("Invalid number of arguments.");
    goto out;
  }

  pid = (DWORD) args[0]->IntegerValue();

  process = OpenProcess(PROCESS_CREATE_THREAD | PROCESS_QUERY_INFORMATION |
                            PROCESS_VM_OPERATION | PROCESS_VM_WRITE |
                            PROCESS_VM_READ,
                        FALSE,
                        pid);
  if (process == nullptr) {
    isolate->ThrowException(
        WinapiErrnoException(isolate, GetLastError(), "OpenProcess"));
    goto out;
  }

  if (GetDebugSignalHandlerMappingName(pid,
                                       mapping_name,
                                       arraysize(mapping_name)) < 0) {
    env->ThrowErrnoException(errno, "sprintf");
    goto out;
  }

  mapping = OpenFileMappingW(FILE_MAP_READ, FALSE, mapping_name);
  if (mapping == nullptr) {
    isolate->ThrowException(WinapiErrnoException(isolate,
                                             GetLastError(),
                                             "OpenFileMappingW"));
    goto out;
  }

  handler = reinterpret_cast<LPTHREAD_START_ROUTINE*>(
      MapViewOfFile(mapping,
                    FILE_MAP_READ,
                    0,
                    0,
                    sizeof *handler));
  if (handler == nullptr || *handler == nullptr) {
    isolate->ThrowException(
        WinapiErrnoException(isolate, GetLastError(), "MapViewOfFile"));
    goto out;
  }

  thread = CreateRemoteThread(process,
                              nullptr,
                              0,
                              *handler,
                              nullptr,
                              0,
                              nullptr);
  if (thread == nullptr) {
    isolate->ThrowException(WinapiErrnoException(isolate,
                                                 GetLastError(),
                                                 "CreateRemoteThread"));
    goto out;
  }

  // Wait for the thread to terminate
  if (WaitForSingleObject(thread, INFINITE) != WAIT_OBJECT_0) {
    isolate->ThrowException(WinapiErrnoException(isolate,
                                                 GetLastError(),
                                                 "WaitForSingleObject"));
    goto out;
  }

 out:
  if (process != nullptr)
    CloseHandle(process);
  if (thread != nullptr)
    CloseHandle(thread);
  if (handler != nullptr)
    UnmapViewOfFile(handler);
  if (mapping != nullptr)
    CloseHandle(mapping);
}
#endif  // _WIN32


static void DebugEnd(const FunctionCallbackInfo<Value>& args) {
#if HAVE_INSPECTOR
  Environment* env = Environment::GetCurrent(args);
  if (env->inspector_agent()->IsStarted()) {
    env->inspector_agent()->Stop();
  }
#endif
}


inline void PlatformInit() {
#ifdef __POSIX__
#if HAVE_INSPECTOR
  sigset_t sigmask;
  sigemptyset(&sigmask);
  sigaddset(&sigmask, SIGUSR1);
  const int err = pthread_sigmask(SIG_SETMASK, &sigmask, nullptr);
#endif  // HAVE_INSPECTOR

  // Make sure file descriptors 0-2 are valid before we start logging anything.
  for (int fd = STDIN_FILENO; fd <= STDERR_FILENO; fd += 1) {
    struct stat ignored;
    if (fstat(fd, &ignored) == 0)
      continue;
    // Anything but EBADF means something is seriously wrong.  We don't
    // have to special-case EINTR, fstat() is not interruptible.
    if (errno != EBADF)
      ABORT();
    if (fd != open("/dev/null", O_RDWR))
      ABORT();
  }

#if HAVE_INSPECTOR
  CHECK_EQ(err, 0);
#endif  // HAVE_INSPECTOR

#ifndef NODE_SHARED_MODE
  // Restore signal dispositions, the parent process may have changed them.
  struct sigaction act;
  memset(&act, 0, sizeof(act));

  // The hard-coded upper limit is because NSIG is not very reliable; on Linux,
  // it evaluates to 32, 34 or 64, depending on whether RT signals are enabled.
  // Counting up to SIGRTMIN doesn't work for the same reason.
  for (unsigned nr = 1; nr < kMaxSignal; nr += 1) {
    if (nr == SIGKILL || nr == SIGSTOP)
      continue;
    act.sa_handler = (nr == SIGPIPE) ? SIG_IGN : SIG_DFL;
    CHECK_EQ(0, sigaction(nr, &act, nullptr));
  }
#endif  // !NODE_SHARED_MODE

  RegisterSignalHandler(SIGINT, SignalExit, true);
  RegisterSignalHandler(SIGTERM, SignalExit, true);

  // Raise the open file descriptor limit.
  struct rlimit lim;
  if (getrlimit(RLIMIT_NOFILE, &lim) == 0 && lim.rlim_cur != lim.rlim_max) {
    // Do a binary search for the limit.
    rlim_t min = lim.rlim_cur;
    rlim_t max = 1 << 20;
    // But if there's a defined upper bound, don't search, just set it.
    if (lim.rlim_max != RLIM_INFINITY) {
      min = lim.rlim_max;
      max = lim.rlim_max;
    }
    do {
      lim.rlim_cur = min + (max - min) / 2;
      if (setrlimit(RLIMIT_NOFILE, &lim)) {
        max = lim.rlim_cur;
      } else {
        min = lim.rlim_cur;
      }
    } while (min + 1 < max);
  }
#endif  // __POSIX__
#ifdef _WIN32
  for (int fd = 0; fd <= 2; ++fd) {
    auto handle = reinterpret_cast<HANDLE>(_get_osfhandle(fd));
    if (handle == INVALID_HANDLE_VALUE ||
        GetFileType(handle) == FILE_TYPE_UNKNOWN) {
      // Ignore _close result. If it fails or not depends on used Windows
      // version. We will just check _open result.
      _close(fd);
      if (fd != _open("nul", _O_RDWR))
        ABORT();
    }
  }
#endif  // _WIN32
}


void ProcessArgv(int* argc,
                 const char** argv,
                 int* exec_argc,
                 const char*** exec_argv,
                 bool is_env = false) {
  // Parse a few arguments which are specific to Node.
  int v8_argc;
  const char** v8_argv;
  ParseArgs(argc, argv, exec_argc, exec_argv, &v8_argc, &v8_argv, is_env);

  // TODO(bnoordhuis) Intercept --prof arguments and start the CPU profiler
  // manually?  That would give us a little more control over its runtime
  // behavior but it could also interfere with the user's intentions in ways
  // we fail to anticipate.  Dillema.
  for (int i = 1; i < v8_argc; ++i) {
    if (strncmp(v8_argv[i], "--prof", sizeof("--prof") - 1) == 0) {
      v8_is_profiling = true;
      break;
    }
  }

#ifdef __POSIX__
  // Block SIGPROF signals when sleeping in epoll_wait/kevent/etc.  Avoids the
  // performance penalty of frequent EINTR wakeups when the profiler is running.
  // Only do this for v8.log profiling, as it breaks v8::CpuProfiler users.
  if (v8_is_profiling) {
    uv_loop_configure(uv_default_loop(), UV_LOOP_BLOCK_SIGNAL, SIGPROF);
  }
#endif

  // The const_cast doesn't violate conceptual const-ness.  V8 doesn't modify
  // the argv array or the elements it points to.
  if (v8_argc > 1)
    V8::SetFlagsFromCommandLine(&v8_argc, const_cast<char**>(v8_argv), true);

  // Anything that's still in v8_argv is not a V8 or a node option.
  for (int i = 1; i < v8_argc; i++) {
    fprintf(stderr, "%s: bad option: %s\n", argv[0], v8_argv[i]);
  }
  delete[] v8_argv;
  v8_argv = nullptr;

  if (v8_argc > 1) {
    exit(9);
  }
}


void Init(int* argc,
          const char** argv,
          int* exec_argc,
          const char*** exec_argv) {
  // Initialize prog_start_time to get relative uptime.
  prog_start_time = static_cast<double>(uv_now(uv_default_loop()));

  // Register built-in modules
  node::RegisterBuiltinModules();

  // Make inherited handles noninheritable.
  uv_disable_stdio_inheritance();

#if defined(NODE_V8_OPTIONS)
  // Should come before the call to V8::SetFlagsFromCommandLine()
  // so the user can disable a flag --foo at run-time by passing
  // --no_foo from the command line.
  V8::SetFlagsFromString(NODE_V8_OPTIONS, sizeof(NODE_V8_OPTIONS) - 1);
#endif

  {
    std::string text;
    config_pending_deprecation =
        SafeGetenv("NODE_PENDING_DEPRECATION", &text) && text[0] == '1';
  }

  // Allow for environment set preserving symlinks.
  {
    std::string text;
    config_preserve_symlinks =
        SafeGetenv("NODE_PRESERVE_SYMLINKS", &text) && text[0] == '1';
  }

  if (config_warning_file.empty())
    SafeGetenv("NODE_REDIRECT_WARNINGS", &config_warning_file);

#if HAVE_OPENSSL
  if (openssl_config.empty())
    SafeGetenv("OPENSSL_CONF", &openssl_config);
#endif

#if !defined(NODE_WITHOUT_NODE_OPTIONS)
  std::string node_options;
  if (SafeGetenv("NODE_OPTIONS", &node_options)) {
    // Smallest tokens are 2-chars (a not space and a space), plus 2 extra
    // pointers, for the prepended executable name, and appended NULL pointer.
    size_t max_len = 2 + (node_options.length() + 1) / 2;
    const char** argv_from_env = new const char*[max_len];
    int argc_from_env = 0;
    // [0] is expected to be the program name, fill it in from the real argv.
    argv_from_env[argc_from_env++] = argv[0];

    char* cstr = strdup(node_options.c_str());
    char* initptr = cstr;
    char* token;
    while ((token = strtok(initptr, " "))) {  // NOLINT(runtime/threadsafe_fn)
      initptr = nullptr;
      argv_from_env[argc_from_env++] = token;
    }
    argv_from_env[argc_from_env] = nullptr;
    int exec_argc_;
    const char** exec_argv_ = nullptr;
    ProcessArgv(&argc_from_env, argv_from_env, &exec_argc_, &exec_argv_, true);
    delete[] exec_argv_;
    delete[] argv_from_env;
    free(cstr);
  }
#endif

  ProcessArgv(argc, argv, exec_argc, exec_argv);

#if defined(NODE_HAVE_I18N_SUPPORT)
  // If the parameter isn't given, use the env variable.
  if (icu_data_dir.empty())
    SafeGetenv("NODE_ICU_DATA", &icu_data_dir);
  // Initialize ICU.
  // If icu_data_dir is empty here, it will load the 'minimal' data.
  if (!i18n::InitializeICUDirectory(icu_data_dir)) {
    fprintf(stderr,
            "%s: could not initialize ICU "
            "(check NODE_ICU_DATA or --icu-data-dir parameters)\n",
            argv[0]);
    exit(9);
  }
#endif

#ifdef NODE_ENGINE_CHAKRACORE
  // CHAKRA-TODO : fix this to not do it here
  if (debug_options.inspector_enabled()) {
#if ENABLE_TTD_NODE
    v8::Debug::EnableInspector(s_doTTReplay && s_doTTDebug);
#else
    v8::Debug::EnableInspector();
#endif
  }
#endif

  // Unconditionally force typed arrays to allocate outside the v8 heap. This
  // is to prevent memory pointers from being moved around that are returned by
  // Buffer::Data().
  const char no_typed_array_heap[] = "--typed_array_max_size_in_heap=0";
  V8::SetFlagsFromString(no_typed_array_heap, sizeof(no_typed_array_heap) - 1);

  // We should set node_is_initialized here instead of in node::Start,
  // otherwise embedders using node::Init to initialize everything will not be
  // able to set it and native modules will not load for them.
  node_is_initialized = true;
}


void RunAtExit(Environment* env) {
  env->RunAtExitCallbacks();
}


uv_loop_t* GetCurrentEventLoop(v8::Isolate* isolate) {
  HandleScope handle_scope(isolate);
  auto context = isolate->GetCurrentContext();
  if (context.IsEmpty())
    return nullptr;
  return Environment::GetCurrent(context)->event_loop();
}


static uv_key_t thread_local_env;


void AtExit(void (*cb)(void* arg), void* arg) {
  auto env = static_cast<Environment*>(uv_key_get(&thread_local_env));
  AtExit(env, cb, arg);
}


void AtExit(Environment* env, void (*cb)(void* arg), void* arg) {
  CHECK_NE(env, nullptr);
  env->AtExit(cb, arg);
}


void EmitBeforeExit(Environment* env) {
  HandleScope handle_scope(env->isolate());
  Context::Scope context_scope(env->context());
  Local<Object> process_object = env->process_object();
  Local<String> exit_code = FIXED_ONE_BYTE_STRING(env->isolate(), "exitCode");
  Local<Value> args[] = {
    FIXED_ONE_BYTE_STRING(env->isolate(), "beforeExit"),
    process_object->Get(exit_code)->ToInteger(env->isolate())
  };
  MakeCallback(env->isolate(),
               process_object, "emit", arraysize(args), args,
               {0, 0}).ToLocalChecked();
}


int EmitExit(Environment* env) {
  // process.emit('exit')
  HandleScope handle_scope(env->isolate());
  Context::Scope context_scope(env->context());
  Local<Object> process_object = env->process_object();
  process_object->Set(env->exiting_string(), True(env->isolate()));

  Local<String> exitCode = env->exit_code_string();
  int code = process_object->Get(exitCode)->Int32Value();

  Local<Value> args[] = {
    env->exit_string(),
    Integer::New(env->isolate(), code)
  };

  MakeCallback(env->isolate(),
               process_object, "emit", arraysize(args), args,
               {0, 0}).ToLocalChecked();

  // Reload exit code, it may be changed by `emit('exit')`
  return process_object->Get(exitCode)->Int32Value();
}


IsolateData* CreateIsolateData(Isolate* isolate, uv_loop_t* loop) {
  return new IsolateData(isolate, loop, nullptr);
}

IsolateData* CreateIsolateData(
    Isolate* isolate,
    uv_loop_t* loop,
    MultiIsolatePlatform* platform) {
  return new IsolateData(isolate, loop, platform);
}


void FreeIsolateData(IsolateData* isolate_data) {
  delete isolate_data;
}


Environment* CreateEnvironment(IsolateData* isolate_data,
                               Local<Context> context,
                               int argc,
                               const char* const* argv,
                               int exec_argc,
                               const char* const* exec_argv) {
  Isolate* isolate = context->GetIsolate();
  HandleScope handle_scope(isolate);
  Context::Scope context_scope(context);
  auto env = new Environment(isolate_data, context);
  env->Start(argc, argv, exec_argc, exec_argv, v8_is_profiling);
  return env;
}


void FreeEnvironment(Environment* env) {
  delete env;
}

#ifdef NODE_ENGINE_CHAKRACORE
struct ChakraShimIsolateContext {
  ChakraShimIsolateContext(uv_loop_t* event_loop, uint32_t* zero_fill_field)
      : event_loop(event_loop),
        zero_fill_field(zero_fill_field)
  {}

<<<<<<< HEAD
  uv_loop_t* event_loop;
  uint32_t*  zero_fill_field;
};
#endif

#ifdef NODE_ENGINE_CHAKRACORE
Local<Context> NewContext(Isolate* isolate,
    bool recordTTD,
    Local<ObjectTemplate> object_template) {
  auto context = Context::New(isolate, recordTTD, nullptr, object_template);

  return context;
}
#else
=======
MultiIsolatePlatform* CreatePlatform(
    int thread_pool_size,
    v8::TracingController* tracing_controller) {
  return new NodePlatform(thread_pool_size, tracing_controller);
}


void FreePlatform(MultiIsolatePlatform* platform) {
  delete platform;
}


>>>>>>> 088bba31
Local<Context> NewContext(Isolate* isolate,
    Local<ObjectTemplate> object_template) {
  auto context = Context::New(isolate, nullptr, object_template);
  if (context.IsEmpty()) return context;
  HandleScope handle_scope(isolate);
  auto intl_key = FIXED_ONE_BYTE_STRING(isolate, "Intl");
  auto break_iter_key = FIXED_ONE_BYTE_STRING(isolate, "v8BreakIterator");
  Local<Value> intl_v;
  if (context->Global()->Get(context, intl_key).ToLocal(&intl_v) &&
      intl_v->IsObject()) {
    Local<Object> intl = intl_v.As<Object>();
    intl->Delete(context, break_iter_key).FromJust();
  }
  return context;
}
#endif

inline int Start(Isolate* isolate, void* isolate_context,
                 int argc, const char* const* argv,
                 int exec_argc, const char* const* exec_argv) {
  HandleScope handle_scope(isolate);

#if ENABLE_TTD_NODE
  Local<Context> context = NewContext(isolate, s_doTTRecord);
#else
  Local<Context> context = NewContext(isolate);
#endif

  Context::Scope context_scope(context);

#ifdef NODE_ENGINE_CHAKRACORE
  ChakraShimIsolateContext* chakra_isolate_context =
    reinterpret_cast<ChakraShimIsolateContext*>(isolate_context);

  IsolateData data(isolate,
    chakra_isolate_context->event_loop,
    v8_platform.Platform(),
    chakra_isolate_context->zero_fill_field);
  IsolateData* isolate_data = &data;
#else
  IsolateData* isolate_data = reinterpret_cast<IsolateData*>(isolate_context);
#endif

  Environment env(isolate_data, context);
  CHECK_EQ(0, uv_key_create(&thread_local_env));
  uv_key_set(&thread_local_env, &env);
  env.Start(argc, argv, exec_argc, exec_argv, v8_is_profiling);

  const char* path = argc > 1 ? argv[1] : nullptr;
  StartInspector(&env, path, debug_options);

  if (debug_options.inspector_enabled() && !v8_platform.InspectorStarted(&env))
    return 12;  // Signal internal error.

  env.set_abort_on_uncaught_exception(abort_on_uncaught_exception);

  if (no_force_async_hooks_checks) {
    env.async_hooks()->no_force_checks();
  }

  {
    Environment::AsyncCallbackScope callback_scope(&env);
    env.async_hooks()->push_async_ids(1, 0);
    LoadEnvironment(&env);
    env.async_hooks()->pop_async_id(1);
  }

#if ENABLE_TTD_NODE
  // Start time travel after environment is loaded
  if (s_doTTRecord) {
    fprintf(stderr, "Recording started (after main module loaded)...\n");
    JsTTDStart();
  }
#endif

  env.set_trace_sync_io(trace_sync_io);
  {
    SealHandleScope seal(isolate);
    bool more;
    PERFORMANCE_MARK(&env, LOOP_START);
    do {
      uv_run(env.event_loop(), UV_RUN_DEFAULT);

      v8_platform.DrainVMTasks(isolate);

      more = uv_loop_alive(env.event_loop());
      if (more)
        continue;

      EmitBeforeExit(&env);

      // Emit `beforeExit` if the loop became alive either after emitting
      // event, or after running some callbacks.
      more = uv_loop_alive(env.event_loop());

#if ENABLE_TTD_NODE
      JsTTDNotifyYield();
#endif
    } while (more == true);
    PERFORMANCE_MARK(&env, LOOP_EXIT);
  }

  env.set_trace_sync_io(false);

  const int exit_code = EmitExit(&env);
  RunAtExit(&env);
  uv_key_delete(&thread_local_env);

  v8_platform.DrainVMTasks(isolate);
  v8_platform.CancelVMTasks(isolate);
  WaitForInspectorDisconnect(&env);
#if defined(LEAK_SANITIZER)
  __lsan_do_leak_check();
#endif

  return exit_code;
}


inline int Start(uv_loop_t* event_loop,
                 int argc, const char* const* argv,
                 int exec_argc, const char* const* exec_argv) {
  Isolate::CreateParams params;
  ArrayBufferAllocator allocator;
  params.array_buffer_allocator = &allocator;
#ifdef NODE_ENABLE_VTUNE_PROFILING
  params.code_event_handler = vTune::GetVtuneCodeEventHandler();
#endif

#if ENABLE_TTD_NODE
  if (s_doTTRecord) {
      fprintf(stderr, "Recording is enabled (but not yet started)...\n");
  }

  Isolate* const isolate = Isolate::NewWithTTDSupport(params,
                                                      0, nullptr,
                                                      s_doTTRecord,
                                                      false, false,
                                                      s_ttdSnapInterval,
                                                      s_ttdSnapHistoryLength);
#else
  Isolate* const isolate = Isolate::New(params);
#endif

  if (isolate == nullptr)
    return 12;  // Signal internal error.

  isolate->AddMessageListener(OnMessage);
  isolate->SetAbortOnUncaughtExceptionCallback(ShouldAbortOnUncaughtException);
  isolate->SetAutorunMicrotasks(false);
  isolate->SetFatalErrorHandler(OnFatalError);

  if (track_heap_objects) {
    isolate->GetHeapProfiler()->StartTrackingHeapObjects(true);
  }

  {
    Mutex::ScopedLock scoped_lock(node_isolate_mutex);
    CHECK_EQ(node_isolate, nullptr);
    node_isolate = isolate;
  }

  int exit_code;
  {
    Locker locker(isolate);
    Isolate::Scope isolate_scope(isolate);
    HandleScope handle_scope(isolate);

    // Node-ChakraCore requires the context to be created before the
    // IsolateData is created
    // So for the Node-ChakraCore case, we just populate a context
    // that we use later, to create the IsolateData after the v8 Context
    // has been created.
    // Node-ChakraCore-TODO: Fix this. Also, why does the isolate data
    // need to be populated before the context is created?
    void* isolate_data_ptr = nullptr;

#ifndef NODE_ENGINE_CHAKRACORE
    IsolateData isolate_data(
        isolate,
        event_loop,
        v8_platform.Platform(),
        allocator.zero_fill_field());
    isolate_data_ptr = &isolate_data;
#else
    ChakraShimIsolateContext chakra_isolate_ctx(event_loop,
      allocator.zero_fill_field());
    isolate_data_ptr = &chakra_isolate_ctx;
#endif

    exit_code = Start(isolate, isolate_data_ptr, argc, argv,
                      exec_argc, exec_argv);
  }

  {
    Mutex::ScopedLock scoped_lock(node_isolate_mutex);
    CHECK_EQ(node_isolate, isolate);
    node_isolate = nullptr;
  }

  isolate->Dispose();

  return exit_code;
}

#if ENABLE_TTD_NODE
inline int Start_TTDReplay(Isolate* isolate, void* isolate_context,
  int argc, const char* const* argv,
  int exec_argc, const char* const* exec_argv) {
  HandleScope handle_scope(isolate);

  Local<Context> context = Context::New(isolate, true);

  Context::Scope context_scope(context);

#ifdef NODE_ENGINE_CHAKRACORE
  ChakraShimIsolateContext* chakra_isolate_context =
    reinterpret_cast<ChakraShimIsolateContext*>(isolate_context);

  IsolateData data(isolate,
    chakra_isolate_context->event_loop,
    v8_platform.Platform(),
    chakra_isolate_context->zero_fill_field);
  IsolateData* isolate_data = &data;
#else
  IsolateData* isolate_data = reinterpret_cast<IsolateData*>(isolate_context);
#endif

  Environment env(isolate_data, context);
  env.Start(argc, argv, exec_argc, exec_argv, v8_is_profiling);

  StartInspector(&env, nullptr, debug_options);

  if (debug_options.inspector_enabled() && !v8_platform.InspectorStarted(&env))
    return 12;  // Signal internal error.

  {
    Environment::AsyncCallbackScope callback_scope(&env);
    LoadEnvironment(&env);
  }

  env.set_trace_sync_io(trace_sync_io);

  //// TTD Specific code
  JsTTDStart();

  int64_t nextEventTime = -2;
  bool continueReplayActions = true;

  while (continueReplayActions) {
    continueReplayActions = v8::Isolate::RunSingleStepOfReverseMoveLoop(
        isolate,
        &s_ttdStartupMode,
        &nextEventTime);

    // don't continue replay actions if we are not in debug mode
    continueReplayActions &= s_doTTDebug;
  }

  JsTTDStop();

  // We are done just dump the process.
  // In the future we might want to clean up more.
  exit(0);
}

inline int Start_TTDReplay(uv_loop_t* event_loop,
  int argc, const char* const* argv,
  int exec_argc, const char* const* exec_argv) {
  Isolate::CreateParams params;
  ArrayBufferAllocator allocator;
  params.array_buffer_allocator = &allocator;
#ifdef NODE_ENABLE_VTUNE_PROFILING
  params.code_event_handler = vTune::GetVtuneCodeEventHandler();
#endif

  fprintf(stderr, "Starting replay/debug using log in %s\n", s_ttoptReplayUri);
  Isolate* const isolate = Isolate::NewWithTTDSupport(params,
                                                      s_ttoptReplayUriLength,
                                                      s_ttoptReplayUri,
                                                      false, true, s_doTTDebug,
                                                      UINT32_MAX, UINT32_MAX);

  if (isolate == nullptr)
    return 12;  // Signal internal error.

  isolate->AddMessageListener(OnMessage);
  isolate->SetAbortOnUncaughtExceptionCallback(ShouldAbortOnUncaughtException);
  isolate->SetAutorunMicrotasks(false);
  isolate->SetFatalErrorHandler(OnFatalError);

  if (track_heap_objects) {
    isolate->GetHeapProfiler()->StartTrackingHeapObjects(true);
  }

  {
    Mutex::ScopedLock scoped_lock(node_isolate_mutex);
    CHECK_EQ(node_isolate, nullptr);
    node_isolate = isolate;
  }

  int exit_code;
  {
    Locker locker(isolate);
    Isolate::Scope isolate_scope(isolate);
    HandleScope handle_scope(isolate);

    // Node-ChakraCore requires the context to be created before the
    // IsolateData is created
    // So for the Node-ChakraCore case, we just populate a context
    // that we use later, to create the IsolateData after the v8 Context
    // has been created.
    // Node-ChakraCore-TODO: Fix this. Also, why does the isolate data
    // need to be populated before the context is created?
    void* isolate_data_ptr = nullptr;

#ifndef NODE_ENGINE_CHAKRACORE
    IsolateData isolate_data(isolate, event_loop, allocator.zero_fill_field());
    isolate_data_ptr = &isolate_data;
#else
    ChakraShimIsolateContext chakra_isolate_ctx(event_loop,
      allocator.zero_fill_field());
    isolate_data_ptr = &chakra_isolate_ctx;
#endif

    exit_code = Start_TTDReplay(isolate, isolate_data_ptr, argc, argv,
                                exec_argc, exec_argv);
  }

  {
    Mutex::ScopedLock scoped_lock(node_isolate_mutex);
    CHECK_EQ(node_isolate, isolate);
    node_isolate = nullptr;
  }

  isolate->Dispose();

  return exit_code;
}
#endif

int Start(int argc, char** argv) {
  atexit([] () { uv_tty_reset_mode(); });
  PlatformInit();
  node::performance::performance_node_start = PERFORMANCE_NOW();

  CHECK_GT(argc, 0);

  // Hack around with the argv pointer. Used for process.title = "blah".
  argv = uv_setup_args(argc, argv);

  // This needs to run *before* V8::Initialize().  The const_cast is not
  // optional, in case you're wondering.
  int exec_argc;
  const char** exec_argv;
  Init(&argc, const_cast<const char**>(argv), &exec_argc, &exec_argv);

#if HAVE_OPENSSL
  {
    std::string extra_ca_certs;
    if (SafeGetenv("NODE_EXTRA_CA_CERTS", &extra_ca_certs))
      crypto::UseExtraCaCerts(extra_ca_certs);
  }
#ifdef NODE_FIPS_MODE
  // In the case of FIPS builds we should make sure
  // the random source is properly initialized first.
  OPENSSL_init();
#endif  // NODE_FIPS_MODE
  // V8 on Windows doesn't have a good source of entropy. Seed it from
  // OpenSSL's pool.
  V8::SetEntropySource(crypto::EntropySource);
#endif  // HAVE_OPENSSL

  v8_platform.Initialize(v8_thread_pool_size);

#ifndef NODE_ENGINE_CHAKRACORE
  // Enable tracing when argv has --trace-events-enabled.
  if (trace_enabled) {
    fprintf(stderr, "Warning: Trace event is an experimental feature "
            "and could change at any time.\n");
    v8_platform.StartTracingAgent();
  }
#else
  if (trace_enabled) {
    fprintf(stderr, "Warning: Tracing is not supported in node-chakracore");
    trace_enabled = false;
  }
#endif

  V8::Initialize();
  node::performance::performance_v8_start = PERFORMANCE_NOW();
  v8_initialized = true;

#if ENABLE_TTD_NODE
  bool chk_debug_enabled = debug_options.inspector_enabled();

  std::string envDoRecordVar;
  bool envDoRecord = SafeGetenv("DO_TTD_RECORD", &envDoRecordVar) &&
      envDoRecordVar[0] == '1';

  if (!s_doTTRecord && !s_doTTReplay) {
    // Apply the value from the environment variable
    s_doTTRecord = envDoRecord;
  }

  TTDFlagWarning_Cond(!s_doTTRecord || !s_doTTReplay,
      "Cannot enable record & replay at same time.\n");

  if (s_doTTRecord || s_doTTReplay) {
      TTDFlagWarning_Cond(eval_string == nullptr,
          "Eval mode not supported in record/replay.\n");

      TTDFlagWarning_Cond(!force_repl,
          "Repl mode not supported in record/replay.\n");
  }

  if (s_doTTRecord) {
      TTDFlagWarning_Cond(!chk_debug_enabled,
          "Cannot enable debugger with record mode.\n");

      TTDFlagWarning_Cond(s_ttdStartupMode == 0x1,
          "Cannot set break flags in record mode.\n");
  }

  if (s_doTTReplay) {
      TTDFlagWarning_Cond(!chk_debug_enabled || s_doTTDebug,
          "Must enable --replay-debug if attaching debugger.\n");

      TTDFlagWarning_Cond(!s_doTTDebug || chk_debug_enabled,
          "Must enable debugger if running --replay-debug.\n");

      TTDFlagWarning_Cond(s_ttoptReplayUri != nullptr,
          "Must set replay source info when replaying.\n");
  }

  if (s_doTTRecord) {
    // Apply the environment variable to be inherited by child processes.
    putenv("DO_TTD_RECORD=1");
  }
#endif


#if ENABLE_TTD_NODE
  int exit_code;
  if (s_doTTReplay) {
    exit_code =
      Start_TTDReplay(uv_default_loop(), argc, argv, exec_argc, exec_argv);
  } else {
    exit_code =
      Start(uv_default_loop(), argc, argv, exec_argc, exec_argv);
  }
#else
  const int exit_code =
      Start(uv_default_loop(), argc, argv, exec_argc, exec_argv);
#endif

  if (trace_enabled) {
    v8_platform.StopTracingAgent();
  }
  v8_initialized = false;
  V8::Dispose();

  // uv_run cannot be called from the time before the beforeExit callback
  // runs until the program exits unless the event loop has any referenced
  // handles after beforeExit terminates. This prevents unrefed timers
  // that happen to terminate during shutdown from being run unsafely.
  // Since uv_run cannot be called, uv_async handles held by the platform
  // will never be fully cleaned up.
  v8_platform.Dispose();

  delete[] exec_argv;
  exec_argv = nullptr;

  return exit_code;
}

// Call built-in modules' _register_<module name> function to
// do module registration explicitly.
void RegisterBuiltinModules() {
#define V(modname) _register_##modname();
  NODE_BUILTIN_MODULES(V)
#undef V
}

}  // namespace node

#if !HAVE_INSPECTOR
void InitEmptyBindings() {}

NODE_BUILTIN_MODULE_CONTEXT_AWARE(inspector, InitEmptyBindings)
#endif  // !HAVE_INSPECTOR<|MERGE_RESOLUTION|>--- conflicted
+++ resolved
@@ -4517,6 +4517,19 @@
   delete env;
 }
 
+
+MultiIsolatePlatform* CreatePlatform(
+    int thread_pool_size,
+    v8::TracingController* tracing_controller) {
+  return new NodePlatform(thread_pool_size, tracing_controller);
+}
+
+
+void FreePlatform(MultiIsolatePlatform* platform) {
+  delete platform;
+}
+
+
 #ifdef NODE_ENGINE_CHAKRACORE
 struct ChakraShimIsolateContext {
   ChakraShimIsolateContext(uv_loop_t* event_loop, uint32_t* zero_fill_field)
@@ -4524,7 +4537,6 @@
         zero_fill_field(zero_fill_field)
   {}
 
-<<<<<<< HEAD
   uv_loop_t* event_loop;
   uint32_t*  zero_fill_field;
 };
@@ -4532,29 +4544,15 @@
 
 #ifdef NODE_ENGINE_CHAKRACORE
 Local<Context> NewContext(Isolate* isolate,
-    bool recordTTD,
-    Local<ObjectTemplate> object_template) {
+                          bool recordTTD,
+                          Local<ObjectTemplate> object_template) {
   auto context = Context::New(isolate, recordTTD, nullptr, object_template);
 
   return context;
 }
 #else
-=======
-MultiIsolatePlatform* CreatePlatform(
-    int thread_pool_size,
-    v8::TracingController* tracing_controller) {
-  return new NodePlatform(thread_pool_size, tracing_controller);
-}
-
-
-void FreePlatform(MultiIsolatePlatform* platform) {
-  delete platform;
-}
-
-
->>>>>>> 088bba31
 Local<Context> NewContext(Isolate* isolate,
-    Local<ObjectTemplate> object_template) {
+                          Local<ObjectTemplate> object_template) {
   auto context = Context::New(isolate, nullptr, object_template);
   if (context.IsEmpty()) return context;
   HandleScope handle_scope(isolate);
