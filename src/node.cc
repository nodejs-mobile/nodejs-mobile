--- conflicted
+++ resolved
@@ -4710,25 +4710,6 @@
     SealHandleScope seal(isolate);
     bool more;
     do {
-<<<<<<< HEAD
-      v8_platform.PumpMessageLoop(isolate);
-      more = uv_run(env.event_loop(), UV_RUN_ONCE);
-
-      if (more == false) {
-        v8_platform.PumpMessageLoop(isolate);
-        EmitBeforeExit(&env);
-
-        // Emit `beforeExit` if the loop became alive either after emitting
-        // event, or after running some callbacks.
-        more = uv_loop_alive(env.event_loop());
-        if (uv_run(env.event_loop(), UV_RUN_NOWAIT) != 0)
-          more = true;
-      }
-
-#if ENABLE_TTD_NODE
-      JsTTDNotifyYield();
-#endif
-=======
       uv_run(env.event_loop(), UV_RUN_DEFAULT);
 
       EmitBeforeExit(&env);
@@ -4737,7 +4718,10 @@
       // Emit `beforeExit` if the loop became alive either after emitting
       // event, or after running some callbacks.
       more = uv_loop_alive(env.event_loop());
->>>>>>> 4d842e3d
+
+#if ENABLE_TTD_NODE
+      JsTTDNotifyYield();
+#endif
     } while (more == true);
   }
 
@@ -5004,13 +4988,9 @@
   V8::SetEntropySource(crypto::EntropySource);
 #endif  // HAVE_OPENSSL
 
-<<<<<<< HEAD
-  v8_platform.Initialize(v8_thread_pool_size);
+  v8_platform.Initialize(v8_thread_pool_size, uv_default_loop());
 
 #ifndef NODE_ENGINE_CHAKRACORE
-=======
-  v8_platform.Initialize(v8_thread_pool_size, uv_default_loop());
->>>>>>> 4d842e3d
   // Enable tracing when argv has --trace-events-enabled.
   if (trace_enabled) {
     fprintf(stderr, "Warning: Trace event is an experimental feature "
