--- conflicted
+++ resolved
@@ -1145,22 +1145,14 @@
 
   uv_buf_t uvbuf = uv_buf_init(const_cast<char*>(buf), len);
 
-<<<<<<< HEAD
-  req = args[5];
-
-  if (req->IsObject()) {
+  if (args[5]->IsObject()) {
 #if ENABLE_TTD_NODE
     if (s_doTTRecord || s_doTTReplay) {
       Buffer::TTDAsyncModRegister(buffer_obj, reinterpret_cast<byte*>(buf));
     }
 #endif
-    ASYNC_CALL(AfterInteger, read, req, UTF8, fd, &uvbuf, 1, pos);
-=======
-  if (args[5]->IsObject()) {
-    CHECK_EQ(args.Length(), 6);
     AsyncCall(env, args, "read", UTF8, AfterInteger,
               uv_fs_read, fd, &uvbuf, 1, pos);
->>>>>>> 1b0d9795
   } else {
     SYNC_CALL(read, 0, fd, &uvbuf, 1, pos)
     args.GetReturnValue().Set(SYNC_RESULT);
