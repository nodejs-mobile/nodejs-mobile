// Copyright Joyent, Inc. and other Node contributors.
//
// Permission is hereby granted, free of charge, to any person obtaining a
// copy of this software and associated documentation files (the
// "Software"), to deal in the Software without restriction, including
// without limitation the rights to use, copy, modify, merge, publish,
// distribute, sublicense, and/or sell copies of the Software, and to permit
// persons to whom the Software is furnished to do so, subject to the
// following conditions:
//
// The above copyright notice and this permission notice shall be included
// in all copies or substantial portions of the Software.
//
// THE SOFTWARE IS PROVIDED "AS IS", WITHOUT WARRANTY OF ANY KIND, EXPRESS
// OR IMPLIED, INCLUDING BUT NOT LIMITED TO THE WARRANTIES OF
// MERCHANTABILITY, FITNESS FOR A PARTICULAR PURPOSE AND NONINFRINGEMENT. IN
// NO EVENT SHALL THE AUTHORS OR COPYRIGHT HOLDERS BE LIABLE FOR ANY CLAIM,
// DAMAGES OR OTHER LIABILITY, WHETHER IN AN ACTION OF CONTRACT, TORT OR
// OTHERWISE, ARISING FROM, OUT OF OR IN CONNECTION WITH THE SOFTWARE OR THE
// USE OR OTHER DEALINGS IN THE SOFTWARE.

#include "aliased_buffer.h"
#include "node_buffer.h"
#include "node_internals.h"
#include "node_stat_watcher.h"
#include "node_file.h"

#include "req_wrap-inl.h"
#include "string_bytes.h"
#include "string_search.h"

#include <fcntl.h>
#include <sys/types.h>
#include <sys/stat.h>
#include <string.h>
#include <errno.h>
#include <limits.h>

#if defined(__MINGW32__) || defined(_MSC_VER)
# include <io.h>
#endif

#include <memory>
#include <vector>

namespace node {

<<<<<<< HEAD
void FillStatsArray(v8::Local<v8::Float64Array> fields_array,
                    const uv_stat_t* s,
                    int offset) {
  Local<v8::ArrayBuffer> ab = fields_array->Buffer();
  double* fields = static_cast<double*>(ab->GetContents().Data()) + offset;

  fields[0] = s->st_dev;
  fields[1] = s->st_mode;
  fields[2] = s->st_nlink;
  fields[3] = s->st_uid;
  fields[4] = s->st_gid;
  fields[5] = s->st_rdev;
=======
void FillStatsArray(AliasedBuffer<double, v8::Float64Array>* fields_ptr,
                    const uv_stat_t* s, int offset) {
  AliasedBuffer<double, v8::Float64Array>& fields = *fields_ptr;
  fields[offset + 0] = s->st_dev;
  fields[offset + 1] = s->st_mode;
  fields[offset + 2] = s->st_nlink;
  fields[offset + 3] = s->st_uid;
  fields[offset + 4] = s->st_gid;
  fields[offset + 5] = s->st_rdev;
>>>>>>> 2313424a
#if defined(__POSIX__)
  fields[offset + 6] = s->st_blksize;
#else
  fields[offset + 6] = -1;
#endif
  fields[offset + 7] = s->st_ino;
  fields[offset + 8] = s->st_size;
#if defined(__POSIX__)
  fields[offset + 9] = s->st_blocks;
#else
  fields[offset + 9] = -1;
#endif
// Dates.
// NO-LINT because the fields are 'long' and we just want to cast to `unsigned`
#define X(idx, name)                                                    \
  /* NOLINTNEXTLINE(runtime/int) */                                     \
  fields[offset + idx] = ((unsigned long)(s->st_##name.tv_sec) * 1e3) + \
  /* NOLINTNEXTLINE(runtime/int) */                                     \
                ((unsigned long)(s->st_##name.tv_nsec) / 1e6);          \

  X(10, atim)
  X(11, mtim)
  X(12, ctim)
  X(13, birthtim)
#undef X

#if ENABLE_TTD_NODE
  if (s_doTTRecord || s_doTTReplay) {
    int modspos = offset * sizeof(double);
    int modlength = 14 * sizeof(double);
    ab->TTDRawBufferModifyNotifySync(modspos, modlength);
  }
#endif
}

namespace fs {

using v8::Array;
using v8::Context;
using v8::Float64Array;
using v8::Function;
using v8::FunctionCallbackInfo;
using v8::FunctionTemplate;
using v8::HandleScope;
using v8::Int32;
using v8::Integer;
using v8::Isolate;
using v8::Local;
using v8::MaybeLocal;
using v8::Number;
using v8::Object;
using v8::String;
using v8::Undefined;
using v8::Value;

#ifndef MIN
# define MIN(a, b) ((a) < (b) ? (a) : (b))
#endif

#define GET_OFFSET(a) ((a)->IsNumber() ? (a)->IntegerValue() : -1)

void FSReqWrap::Reject(Local<Value> reject) {
  MakeCallback(env()->oncomplete_string(), 1, &reject);
}

void FSReqWrap::FillStatsArray(const uv_stat_t* stat) {
  node::FillStatsArray(env()->fs_stats_field_array(), stat);
}

void FSReqWrap::ResolveStat() {
  Resolve(Undefined(env()->isolate()));
}

void FSReqWrap::Resolve(Local<Value> value) {
  Local<Value> argv[2] {
    Null(env()->isolate()),
    value
  };
  MakeCallback(env()->oncomplete_string(), arraysize(argv), argv);
}

void FSReqWrap::Init(const char* syscall,
                     const char* data,
                     size_t len,
                     enum encoding encoding) {
  syscall_ = syscall;
  encoding_ = encoding;

  if (data != nullptr) {
    CHECK_EQ(data_, nullptr);
    buffer_.AllocateSufficientStorage(len + 1);
    buffer_.SetLengthAndZeroTerminate(len);
    memcpy(*buffer_, data, len);
    data_ = *buffer_;
  }
}

void NewFSReqWrap(const FunctionCallbackInfo<Value>& args) {
  CHECK(args.IsConstructCall());
  Environment* env = Environment::GetCurrent(args.GetIsolate());
  new FSReqWrap(env, args.This());
}


FSReqAfterScope::FSReqAfterScope(FSReqWrap* wrap, uv_fs_t* req)
    : wrap_(wrap),
      req_(req),
      handle_scope_(wrap->env()->isolate()),
      context_scope_(wrap->env()->context()) {
  CHECK_EQ(wrap_->req(), req);
}

FSReqAfterScope::~FSReqAfterScope() {
  uv_fs_req_cleanup(wrap_->req());
  delete wrap_;
}

// TODO(joyeecheung): create a normal context object, and
// construct the actual errors in the JS land using the context.
// The context should include fds for some fs APIs, currently they are
// missing in the error messages. The path, dest, syscall, fd, .etc
// can be put into the context before the binding is even invoked,
// the only information that has to come from the C++ layer is the
// error number (and possibly the syscall for abstraction),
// which is also why the errors should have been constructed
// in JS for more flexibility.
void FSReqAfterScope::Reject(uv_fs_t* req) {
  wrap_->Reject(UVException(wrap_->env()->isolate(),
                            req->result,
                            wrap_->syscall(),
                            nullptr,
                            req->path,
                            wrap_->data()));
}

bool FSReqAfterScope::Proceed() {
  if (req_->result < 0) {
    Reject(req_);
    return false;
  }
  return true;
}

void AfterNoArgs(uv_fs_t* req) {
  FSReqWrap* req_wrap = static_cast<FSReqWrap*>(req->data);
  FSReqAfterScope after(req_wrap, req);

  if (after.Proceed())
    req_wrap->Resolve(Undefined(req_wrap->env()->isolate()));
}

void AfterStat(uv_fs_t* req) {
  FSReqWrap* req_wrap = static_cast<FSReqWrap*>(req->data);
  FSReqAfterScope after(req_wrap, req);

  if (after.Proceed()) {
    req_wrap->FillStatsArray(&req->statbuf);
    req_wrap->ResolveStat();
  }
}

void AfterInteger(uv_fs_t* req) {
  FSReqWrap* req_wrap = static_cast<FSReqWrap*>(req->data);
  FSReqAfterScope after(req_wrap, req);

  if (after.Proceed()) {
#if ENABLE_TTD_NODE
        if (s_doTTRecord || s_doTTReplay) {
#ifdef WIN32
          byte* bufbase = reinterpret_cast<byte*>(req->fs.info.bufsml[0].base);
#else
          byte* bufbase = reinterpret_cast<byte*>(req->bufsml[0].base);
#endif
          Buffer::TTDAsyncModNotify(bufbase + req->result);
        }
#endif
    req_wrap->Resolve(Integer::New(req_wrap->env()->isolate(), req->result));
  }
}

void AfterStringPath(uv_fs_t* req) {
  FSReqWrap* req_wrap = static_cast<FSReqWrap*>(req->data);
  FSReqAfterScope after(req_wrap, req);

  MaybeLocal<Value> link;
  Local<Value> error;

  if (after.Proceed()) {
    link = StringBytes::Encode(req_wrap->env()->isolate(),
                               static_cast<const char*>(req->path),
                               req_wrap->encoding(),
                               &error);
    if (link.IsEmpty())
      req_wrap->Reject(error);
    else
      req_wrap->Resolve(link.ToLocalChecked());
  }
}

void AfterStringPtr(uv_fs_t* req) {
  FSReqWrap* req_wrap = static_cast<FSReqWrap*>(req->data);
  FSReqAfterScope after(req_wrap, req);

  MaybeLocal<Value> link;
  Local<Value> error;

  if (after.Proceed()) {
    link = StringBytes::Encode(req_wrap->env()->isolate(),
                               static_cast<const char*>(req->ptr),
                               req_wrap->encoding(),
                               &error);
    if (link.IsEmpty())
      req_wrap->Reject(error);
    else
      req_wrap->Resolve(link.ToLocalChecked());
  }
}

void AfterScanDir(uv_fs_t* req) {
  FSReqWrap* req_wrap = static_cast<FSReqWrap*>(req->data);
  FSReqAfterScope after(req_wrap, req);

  if (after.Proceed()) {
    Environment* env = req_wrap->env();
    Local<Value> error;
    int r;
    Local<Array> names = Array::New(env->isolate(), 0);
    Local<Function> fn = env->push_values_to_array_function();
    Local<Value> name_argv[NODE_PUSH_VAL_TO_ARRAY_MAX];
    size_t name_idx = 0;

    for (int i = 0; ; i++) {
      uv_dirent_t ent;

      r = uv_fs_scandir_next(req, &ent);
      if (r == UV_EOF)
        break;
      if (r != 0) {
        return req_wrap->Reject(
            UVException(r, nullptr, req_wrap->syscall(),
                        static_cast<const char*>(req->path)));
      }

      MaybeLocal<Value> filename =
          StringBytes::Encode(env->isolate(),
                              ent.name,
                              req_wrap->encoding(),
                              &error);
      if (filename.IsEmpty())
        return req_wrap->Reject(error);

      name_argv[name_idx++] = filename.ToLocalChecked();

      if (name_idx >= arraysize(name_argv)) {
        fn->Call(env->context(), names, name_idx, name_argv)
            .ToLocalChecked();
        name_idx = 0;
      }
    }

    if (name_idx > 0) {
      fn->Call(env->context(), names, name_idx, name_argv)
          .ToLocalChecked();
    }

    req_wrap->Resolve(names);
  }
}


// This struct is only used on sync fs calls.
// For async calls FSReqWrap is used.
class fs_req_wrap {
 public:
  fs_req_wrap() {}
  ~fs_req_wrap() { uv_fs_req_cleanup(&req); }
  uv_fs_t req;

 private:
  DISALLOW_COPY_AND_ASSIGN(fs_req_wrap);
};

template <typename Func, typename... Args>
inline FSReqWrap* AsyncDestCall(Environment* env,
    const FunctionCallbackInfo<Value>& args,
    const char* syscall, const char* dest, size_t len,
    enum encoding enc, uv_fs_cb after, Func fn, Args... fn_args) {
  Local<Object> req = args[args.Length() - 1].As<Object>();
  FSReqWrap* req_wrap = Unwrap<FSReqWrap>(req);
  CHECK_NE(req_wrap, nullptr);
  req_wrap->Init(syscall, dest, len, enc);
  int err = fn(env->event_loop(), req_wrap->req(), fn_args..., after);
  req_wrap->Dispatched();
  if (err < 0) {
    uv_fs_t* uv_req = req_wrap->req();
    uv_req->result = err;
    uv_req->path = nullptr;
    after(uv_req);
    req_wrap = nullptr;
  }

  if (req_wrap != nullptr) {
    args.GetReturnValue().Set(req_wrap->persistent());
  }
  return req_wrap;
}

template <typename Func, typename... Args>
inline FSReqWrap* AsyncCall(Environment* env,
    const FunctionCallbackInfo<Value>& args,
    const char* syscall, enum encoding enc,
    uv_fs_cb after, Func fn, Args... fn_args) {
  return AsyncDestCall(env, args,
                       syscall, nullptr, 0, enc,
                       after, fn, fn_args...);
}

// Template counterpart of SYNC_CALL, except that it only puts
// the error number and the syscall in the context instead of
// creating an error in the C++ land.
// ctx must be checked using value->IsObject() before being passed.
template <typename Func, typename... Args>
inline int SyncCall(Environment* env, Local<Value> ctx, fs_req_wrap* req_wrap,
    const char* syscall, Func fn, Args... args) {
  env->PrintSyncTrace();
  int err = fn(env->event_loop(), &(req_wrap->req), args..., nullptr);
  if (err < 0) {
    Local<Context> context = env->context();
    Local<Object> ctx_obj = ctx.As<Object>();
    Isolate *isolate = env->isolate();
    ctx_obj->Set(context,
             env->errno_string(),
             Integer::New(isolate, err)).FromJust();
    ctx_obj->Set(context,
             env->syscall_string(),
             OneByteString(isolate, syscall)).FromJust();
  }
  return err;
}

#define SYNC_DEST_CALL(func, path, dest, ...)                                 \
  fs_req_wrap req_wrap;                                                       \
  env->PrintSyncTrace();                                                      \
  int err = uv_fs_ ## func(env->event_loop(),                                 \
                         &req_wrap.req,                                       \
                         __VA_ARGS__,                                         \
                         nullptr);                                            \
  if (err < 0) {                                                              \
    return env->ThrowUVException(err, #func, nullptr, path, dest);            \
  }                                                                           \

#define SYNC_CALL(func, path, ...)                                            \
  SYNC_DEST_CALL(func, path, nullptr, __VA_ARGS__)                            \

#define SYNC_REQ req_wrap.req

#define SYNC_RESULT err

void Access(const FunctionCallbackInfo<Value>& args) {
  Environment* env = Environment::GetCurrent(args.GetIsolate());
  HandleScope scope(env->isolate());

  const int argc = args.Length();
  CHECK_GE(argc, 2);

  CHECK(args[1]->IsInt32());
  int mode = args[1].As<Int32>()->Value();

  BufferValue path(env->isolate(), args[0]);
  CHECK_NE(*path, nullptr);

  if (args[2]->IsObject()) {  // access(path, mode, req)
    CHECK_EQ(argc, 3);
    AsyncCall(env, args, "access", UTF8, AfterNoArgs,
              uv_fs_access, *path, mode);
  } else {  // access(path, mode, undefined, ctx)
    CHECK_EQ(argc, 4);
    fs_req_wrap req_wrap;
    SyncCall(env, args[3], &req_wrap, "access", uv_fs_access, *path, mode);
  }
}


void Close(const FunctionCallbackInfo<Value>& args) {
  Environment* env = Environment::GetCurrent(args);

  const int argc = args.Length();
  CHECK_GE(argc, 2);

  CHECK(args[0]->IsInt32());
  int fd = args[0].As<Int32>()->Value();

  if (args[1]->IsObject()) {  // close(fd, req)
    CHECK_EQ(argc, 2);
    AsyncCall(env, args, "close", UTF8, AfterNoArgs,
              uv_fs_close, fd);
  } else {  // close(fd, undefined, ctx)
    CHECK_EQ(argc, 3);
    fs_req_wrap req_wrap;
    SyncCall(env, args[2], &req_wrap, "close", uv_fs_close, fd);
  }
}


// Used to speed up module loading.  Returns the contents of the file as
// a string or undefined when the file cannot be opened.  Returns an empty
// string when the file does not contain the substring '"main"' because that
// is the property we care about.
static void InternalModuleReadJSON(const FunctionCallbackInfo<Value>& args) {
  Environment* env = Environment::GetCurrent(args);
  uv_loop_t* loop = env->event_loop();

  CHECK(args[0]->IsString());
  node::Utf8Value path(env->isolate(), args[0]);

  if (strlen(*path) != path.length())
    return;  // Contains a nul byte.

  uv_fs_t open_req;
  const int fd = uv_fs_open(loop, &open_req, *path, O_RDONLY, 0, nullptr);
  uv_fs_req_cleanup(&open_req);

  if (fd < 0) {
    return;
  }

  const size_t kBlockSize = 32 << 10;
  std::vector<char> chars;
  int64_t offset = 0;
  ssize_t numchars;
  do {
    const size_t start = chars.size();
    chars.resize(start + kBlockSize);

    uv_buf_t buf;
    buf.base = &chars[start];
    buf.len = kBlockSize;

    uv_fs_t read_req;
    numchars = uv_fs_read(loop, &read_req, fd, &buf, 1, offset, nullptr);
    uv_fs_req_cleanup(&read_req);

    CHECK_GE(numchars, 0);
    offset += numchars;
  } while (static_cast<size_t>(numchars) == kBlockSize);

  uv_fs_t close_req;
  CHECK_EQ(0, uv_fs_close(loop, &close_req, fd, nullptr));
  uv_fs_req_cleanup(&close_req);

  size_t start = 0;
  if (offset >= 3 && 0 == memcmp(&chars[0], "\xEF\xBB\xBF", 3)) {
    start = 3;  // Skip UTF-8 BOM.
  }

  const size_t size = offset - start;
  if (size == 0 || size == SearchString(&chars[start], size, "\"main\"")) {
    args.GetReturnValue().SetEmptyString();
  } else {
    Local<String> chars_string =
        String::NewFromUtf8(env->isolate(),
                            &chars[start],
                            String::kNormalString,
                            size);
    args.GetReturnValue().Set(chars_string);
  }
}

// Used to speed up module loading.  Returns 0 if the path refers to
// a file, 1 when it's a directory or < 0 on error (usually -ENOENT.)
// The speedup comes from not creating thousands of Stat and Error objects.
static void InternalModuleStat(const FunctionCallbackInfo<Value>& args) {
  Environment* env = Environment::GetCurrent(args);

  CHECK(args[0]->IsString());
  node::Utf8Value path(env->isolate(), args[0]);

  uv_fs_t req;
  int rc = uv_fs_stat(env->event_loop(), &req, *path, nullptr);
  if (rc == 0) {
    const uv_stat_t* const s = static_cast<const uv_stat_t*>(req.ptr);
    rc = !!(s->st_mode & S_IFDIR);
  }
  uv_fs_req_cleanup(&req);

  args.GetReturnValue().Set(rc);
}

static void Stat(const FunctionCallbackInfo<Value>& args) {
  Environment* env = Environment::GetCurrent(args);

  const int argc = args.Length();
  CHECK_GE(argc, 1);

  BufferValue path(env->isolate(), args[0]);
  CHECK_NE(*path, nullptr);

  if (args[1]->IsObject()) {  // stat(path, req)
    CHECK_EQ(argc, 2);
    AsyncCall(env, args, "stat", UTF8, AfterStat,
              uv_fs_stat, *path);
  } else {  // stat(path, undefined, ctx)
    CHECK_EQ(argc, 3);
    fs_req_wrap req_wrap;
    int err = SyncCall(env, args[2], &req_wrap, "stat", uv_fs_stat, *path);
    if (err == 0) {
      FillStatsArray(env->fs_stats_field_array(),
                     static_cast<const uv_stat_t*>(req_wrap.req.ptr));
    }
  }
}

static void LStat(const FunctionCallbackInfo<Value>& args) {
  Environment* env = Environment::GetCurrent(args);

  const int argc = args.Length();
  CHECK_GE(argc, 1);

  BufferValue path(env->isolate(), args[0]);
  CHECK_NE(*path, nullptr);

  if (args[1]->IsObject()) {  // lstat(path, req)
    CHECK_EQ(argc, 2);
    AsyncCall(env, args, "lstat", UTF8, AfterStat,
              uv_fs_lstat, *path);
  } else {  // lstat(path, undefined, ctx)
    CHECK_EQ(argc, 3);
    fs_req_wrap req_wrap;
    int err = SyncCall(env, args[2], &req_wrap, "lstat", uv_fs_lstat, *path);
    if (err == 0) {
      FillStatsArray(env->fs_stats_field_array(),
                     static_cast<const uv_stat_t*>(req_wrap.req.ptr));
    }
  }
}

static void FStat(const FunctionCallbackInfo<Value>& args) {
  Environment* env = Environment::GetCurrent(args);

  const int argc = args.Length();
  CHECK_GE(argc, 1);

  CHECK(args[0]->IsInt32());
  int fd = args[0].As<Int32>()->Value();

  if (args[1]->IsObject()) {  // fstat(fd, req)
    CHECK_EQ(argc, 2);
    AsyncCall(env, args, "fstat", UTF8, AfterStat,
              uv_fs_fstat, fd);
  } else {  // fstat(fd, undefined, ctx)
    CHECK_EQ(argc, 3);
    fs_req_wrap req_wrap;
    int err = SyncCall(env, args[2], &req_wrap, "fstat", uv_fs_fstat, fd);
    if (err == 0) {
      FillStatsArray(env->fs_stats_field_array(),
                     static_cast<const uv_stat_t*>(req_wrap.req.ptr));
    }
  }
}

static void Symlink(const FunctionCallbackInfo<Value>& args) {
  Environment* env = Environment::GetCurrent(args);

  CHECK_GE(args.Length(), 3);

  BufferValue target(env->isolate(), args[0]);
  CHECK_NE(*target, nullptr);
  BufferValue path(env->isolate(), args[1]);
  CHECK_NE(*path, nullptr);

  CHECK(args[2]->IsUint32());
  int flags = args[2]->Uint32Value(env->context()).ToChecked();

  if (args[3]->IsObject()) {  // symlink(target, path, flags, req)
    CHECK_EQ(args.Length(), 4);
    AsyncDestCall(env, args, "symlink", *path, path.length(), UTF8,
                  AfterNoArgs, uv_fs_symlink, *target, *path, flags);
  } else {  // symlink(target, path, flags)
    SYNC_DEST_CALL(symlink, *target, *path, *target, *path, flags)
  }
}

static void Link(const FunctionCallbackInfo<Value>& args) {
  Environment* env = Environment::GetCurrent(args);

  CHECK_GE(args.Length(), 2);

  BufferValue src(env->isolate(), args[0]);
  CHECK_NE(*src, nullptr);

  BufferValue dest(env->isolate(), args[1]);
  CHECK_NE(*dest, nullptr);

  if (args[2]->IsObject()) {  // link(src, dest, req)
    CHECK_EQ(args.Length(), 3);
    AsyncDestCall(env, args, "link", *dest, dest.length(), UTF8,
                  AfterNoArgs, uv_fs_link, *src, *dest);
  } else {  // link(src, dest)
    SYNC_DEST_CALL(link, *src, *dest, *src, *dest)
  }
}

static void ReadLink(const FunctionCallbackInfo<Value>& args) {
  Environment* env = Environment::GetCurrent(args);

  const int argc = args.Length();

  CHECK_GE(argc, 1);

  BufferValue path(env->isolate(), args[0]);
  CHECK_NE(*path, nullptr);

  const enum encoding encoding = ParseEncoding(env->isolate(), args[1], UTF8);

  if (args[2]->IsObject()) {  // readlink(path, encoding, req)
    CHECK_EQ(args.Length(), 3);
    AsyncCall(env, args, "readlink", encoding, AfterStringPtr,
              uv_fs_readlink, *path);
  } else {
    SYNC_CALL(readlink, *path, *path)
    const char* link_path = static_cast<const char*>(SYNC_REQ.ptr);

    Local<Value> error;
    MaybeLocal<Value> rc = StringBytes::Encode(env->isolate(),
                                               link_path,
                                               encoding,
                                               &error);
    if (rc.IsEmpty()) {
      env->isolate()->ThrowException(error);
      return;
    }
    args.GetReturnValue().Set(rc.ToLocalChecked());
  }
}

static void Rename(const FunctionCallbackInfo<Value>& args) {
  Environment* env = Environment::GetCurrent(args);

  CHECK_GE(args.Length(), 2);

  BufferValue old_path(env->isolate(), args[0]);
  CHECK_NE(*old_path, nullptr);
  BufferValue new_path(env->isolate(), args[1]);
  CHECK_NE(*new_path, nullptr);

  if (args[2]->IsObject()) {
    CHECK_EQ(args.Length(), 3);
    AsyncDestCall(env, args, "rename", *new_path, new_path.length(),
                  UTF8, AfterNoArgs, uv_fs_rename, *old_path, *new_path);
  } else {
    SYNC_DEST_CALL(rename, *old_path, *new_path, *old_path, *new_path)
  }
}

static void FTruncate(const FunctionCallbackInfo<Value>& args) {
  Environment* env = Environment::GetCurrent(args);

  CHECK(args[0]->IsInt32());
  CHECK(args[1]->IsNumber());

  int fd = args[0]->Int32Value();
  const int64_t len = args[1]->IntegerValue();

  if (args[2]->IsObject()) {
    CHECK_EQ(args.Length(), 3);
    AsyncCall(env, args, "ftruncate", UTF8, AfterNoArgs,
              uv_fs_ftruncate, fd, len);
  } else {
    SYNC_CALL(ftruncate, 0, fd, len)
  }
}

static void Fdatasync(const FunctionCallbackInfo<Value>& args) {
  Environment* env = Environment::GetCurrent(args);

  CHECK(args[0]->IsInt32());

  int fd = args[0]->Int32Value();

  if (args[1]->IsObject()) {
    CHECK_EQ(args.Length(), 2);
    AsyncCall(env, args, "fdatasync", UTF8, AfterNoArgs,
              uv_fs_fdatasync, fd);
  } else {
    SYNC_CALL(fdatasync, 0, fd)
  }
}

static void Fsync(const FunctionCallbackInfo<Value>& args) {
  Environment* env = Environment::GetCurrent(args);

  CHECK(args[0]->IsInt32());

  int fd = args[0]->Int32Value();

  if (args[1]->IsObject()) {
    CHECK_EQ(args.Length(), 2);
    AsyncCall(env, args, "fsync", UTF8, AfterNoArgs,
              uv_fs_fsync, fd);
  } else {
    SYNC_CALL(fsync, 0, fd)
  }
}

static void Unlink(const FunctionCallbackInfo<Value>& args) {
  Environment* env = Environment::GetCurrent(args);

  CHECK_GE(args.Length(), 1);

  BufferValue path(env->isolate(), args[0]);
  CHECK_NE(*path, nullptr);

  if (args[1]->IsObject()) {
    CHECK_EQ(args.Length(), 2);
    AsyncCall(env, args, "unlink", UTF8, AfterNoArgs,
              uv_fs_unlink, *path);
  } else {
    SYNC_CALL(unlink, *path, *path)
  }
}

static void RMDir(const FunctionCallbackInfo<Value>& args) {
  Environment* env = Environment::GetCurrent(args);

  CHECK_GE(args.Length(), 1);

  BufferValue path(env->isolate(), args[0]);
  CHECK_NE(*path, nullptr);

  if (args[1]->IsObject()) {
    CHECK_EQ(args.Length(), 2);
    AsyncCall(env, args, "rmdir", UTF8, AfterNoArgs,
              uv_fs_rmdir, *path);
  } else {
    SYNC_CALL(rmdir, *path, *path)
  }
}

static void MKDir(const FunctionCallbackInfo<Value>& args) {
  Environment* env = Environment::GetCurrent(args);

  CHECK_GE(args.Length(), 2);
  CHECK(args[1]->IsInt32());

  BufferValue path(env->isolate(), args[0]);
  CHECK_NE(*path, nullptr);

  int mode = static_cast<int>(args[1]->Int32Value());

  if (args[2]->IsObject()) {
    CHECK_EQ(args.Length(), 3);
    AsyncCall(env, args, "mkdir", UTF8, AfterNoArgs,
              uv_fs_mkdir, *path, mode);
  } else {
    SYNC_CALL(mkdir, *path, *path, mode)
  }
}

static void RealPath(const FunctionCallbackInfo<Value>& args) {
  CHECK_GE(args.Length(), 2);
  Environment* env = Environment::GetCurrent(args);
  BufferValue path(env->isolate(), args[0]);
  CHECK_NE(*path, nullptr);

  const enum encoding encoding = ParseEncoding(env->isolate(), args[1], UTF8);

  if (args[2]->IsObject()) {
    CHECK_EQ(args.Length(), 3);
    AsyncCall(env, args, "realpath", encoding, AfterStringPtr,
              uv_fs_realpath, *path);
  } else {
    SYNC_CALL(realpath, *path, *path);
    const char* link_path = static_cast<const char*>(SYNC_REQ.ptr);

    Local<Value> error;
    MaybeLocal<Value> rc = StringBytes::Encode(env->isolate(),
                                               link_path,
                                               encoding,
                                               &error);
    if (rc.IsEmpty()) {
      env->isolate()->ThrowException(error);
      return;
    }
    args.GetReturnValue().Set(rc.ToLocalChecked());
  }
}

static void ReadDir(const FunctionCallbackInfo<Value>& args) {
  Environment* env = Environment::GetCurrent(args);

  CHECK_GE(args.Length(), 1);

  BufferValue path(env->isolate(), args[0]);
  CHECK_NE(*path, nullptr);

  const enum encoding encoding = ParseEncoding(env->isolate(), args[1], UTF8);

  if (args[2]->IsObject()) {
    CHECK_EQ(args.Length(), 3);
    AsyncCall(env, args, "scandir", encoding, AfterScanDir,
              uv_fs_scandir, *path, 0 /*flags*/);
  } else {
    SYNC_CALL(scandir, *path, *path, 0 /*flags*/)

    CHECK_GE(SYNC_REQ.result, 0);
    int r;
    Local<Array> names = Array::New(env->isolate(), 0);
    Local<Function> fn = env->push_values_to_array_function();
    Local<Value> name_v[NODE_PUSH_VAL_TO_ARRAY_MAX];
    size_t name_idx = 0;

    for (int i = 0; ; i++) {
      uv_dirent_t ent;

      r = uv_fs_scandir_next(&SYNC_REQ, &ent);
      if (r == UV_EOF)
        break;
      if (r != 0)
        return env->ThrowUVException(r, "readdir", "", *path);

      Local<Value> error;
      MaybeLocal<Value> filename = StringBytes::Encode(env->isolate(),
                                                       ent.name,
                                                       encoding,
                                                       &error);
      if (filename.IsEmpty()) {
        env->isolate()->ThrowException(error);
        return;
      }

      name_v[name_idx++] = filename.ToLocalChecked();

      if (name_idx >= arraysize(name_v)) {
        fn->Call(env->context(), names, name_idx, name_v)
            .ToLocalChecked();
        name_idx = 0;
      }
    }

    if (name_idx > 0) {
      fn->Call(env->context(), names, name_idx, name_v).ToLocalChecked();
    }

    args.GetReturnValue().Set(names);
  }
}

static void Open(const FunctionCallbackInfo<Value>& args) {
  Environment* env = Environment::GetCurrent(args);

  CHECK_GE(args.Length(), 3);
  CHECK(args[1]->IsInt32());
  CHECK(args[2]->IsInt32());

  BufferValue path(env->isolate(), args[0]);
  CHECK_NE(*path, nullptr);

  int flags = args[1]->Int32Value();
  int mode = static_cast<int>(args[2]->Int32Value());

  if (args[3]->IsObject()) {
    CHECK_EQ(args.Length(), 4);
    AsyncCall(env, args, "open", UTF8, AfterInteger,
              uv_fs_open, *path, flags, mode);
  } else {
    SYNC_CALL(open, *path, *path, flags, mode)
    args.GetReturnValue().Set(SYNC_RESULT);
  }
}


static void CopyFile(const FunctionCallbackInfo<Value>& args) {
  Environment* env = Environment::GetCurrent(args);

  CHECK_GE(args.Length(), 3);
  CHECK(args[2]->IsInt32());

  BufferValue src(env->isolate(), args[0]);
  CHECK_NE(*src, nullptr);
  BufferValue dest(env->isolate(), args[1]);
  CHECK_NE(*dest, nullptr);
  int flags = args[2]->Int32Value();

  if (args[3]->IsObject()) {
    CHECK_EQ(args.Length(), 4);
    AsyncCall(env, args, "copyfile", UTF8, AfterNoArgs,
              uv_fs_copyfile, *src, *dest, flags);
  } else {
    SYNC_DEST_CALL(copyfile, *src, *dest, *src, *dest, flags)
  }
}


// Wrapper for write(2).
//
// bytesWritten = write(fd, buffer, offset, length, position, callback)
// 0 fd        integer. file descriptor
// 1 buffer    the data to write
// 2 offset    where in the buffer to start from
// 3 length    how much to write
// 4 position  if integer, position to write at in the file.
//             if null, write from the current position
static void WriteBuffer(const FunctionCallbackInfo<Value>& args) {
  Environment* env = Environment::GetCurrent(args);

  CHECK(args[0]->IsInt32());
  CHECK(Buffer::HasInstance(args[1]));

  int fd = args[0]->Int32Value();
  Local<Object> obj = args[1].As<Object>();
  const char* buf = Buffer::Data(obj);
  size_t buffer_length = Buffer::Length(obj);
  size_t off = args[2]->Uint32Value();
  size_t len = args[3]->Uint32Value();
  int64_t pos = GET_OFFSET(args[4]);

  CHECK_LE(off, buffer_length);
  CHECK_LE(len, buffer_length);
  CHECK_GE(off + len, off);
  CHECK(Buffer::IsWithinBounds(off, len, buffer_length));

  buf += off;

  uv_buf_t uvbuf = uv_buf_init(const_cast<char*>(buf), len);

  if (args[5]->IsObject()) {
    CHECK_EQ(args.Length(), 6);
    AsyncCall(env, args, "write", UTF8, AfterInteger,
              uv_fs_write, fd, &uvbuf, 1, pos);
    return;
  }

  SYNC_CALL(write, nullptr, fd, &uvbuf, 1, pos)
  args.GetReturnValue().Set(SYNC_RESULT);
}


// Wrapper for writev(2).
//
// bytesWritten = writev(fd, chunks, position, callback)
// 0 fd        integer. file descriptor
// 1 chunks    array of buffers to write
// 2 position  if integer, position to write at in the file.
//             if null, write from the current position
static void WriteBuffers(const FunctionCallbackInfo<Value>& args) {
  Environment* env = Environment::GetCurrent(args);

  CHECK(args[0]->IsInt32());
  CHECK(args[1]->IsArray());

  int fd = args[0]->Int32Value();
  Local<Array> chunks = args[1].As<Array>();
  int64_t pos = GET_OFFSET(args[2]);

  MaybeStackBuffer<uv_buf_t> iovs(chunks->Length());

  for (uint32_t i = 0; i < iovs.length(); i++) {
    Local<Value> chunk = chunks->Get(i);
    CHECK(Buffer::HasInstance(chunk));
    iovs[i] = uv_buf_init(Buffer::Data(chunk), Buffer::Length(chunk));
  }

  if (args[3]->IsObject()) {
    CHECK_EQ(args.Length(), 4);
    AsyncCall(env, args, "write", UTF8, AfterInteger,
              uv_fs_write, fd, *iovs, iovs.length(), pos);
    return;
  }

  SYNC_CALL(write, nullptr, fd, *iovs, iovs.length(), pos)
  args.GetReturnValue().Set(SYNC_RESULT);
}


// Wrapper for write(2).
//
// bytesWritten = write(fd, string, position, enc, callback)
// 0 fd        integer. file descriptor
// 1 string    non-buffer values are converted to strings
// 2 position  if integer, position to write at in the file.
//             if null, write from the current position
// 3 enc       encoding of string
static void WriteString(const FunctionCallbackInfo<Value>& args) {
  Environment* env = Environment::GetCurrent(args);

  CHECK(args[0]->IsInt32());

  std::unique_ptr<char[]> delete_on_return;
  Local<Value> req;
  Local<Value> value = args[1];
  int fd = args[0]->Int32Value();
  char* buf = nullptr;
  size_t len;
  const int64_t pos = GET_OFFSET(args[2]);
  const auto enc = ParseEncoding(env->isolate(), args[3], UTF8);
  const auto is_async = args[4]->IsObject();

  // Avoid copying the string when it is externalized but only when:
  // 1. The target encoding is compatible with the string's encoding, and
  // 2. The write is synchronous, otherwise the string might get neutered
  //    while the request is in flight, and
  // 3. For UCS2, when the host system is little-endian.  Big-endian systems
  //    need to call StringBytes::Write() to ensure proper byte swapping.
  // The const_casts are conceptually sound: memory is read but not written.
  if (!is_async && value->IsString()) {
    auto string = value.As<String>();
    if ((enc == ASCII || enc == LATIN1) && string->IsExternalOneByte()) {
      auto ext = string->GetExternalOneByteStringResource();
      buf = const_cast<char*>(ext->data());
      len = ext->length();
    } else if (enc == UCS2 && IsLittleEndian() && string->IsExternal()) {
      auto ext = string->GetExternalStringResource();
      buf = reinterpret_cast<char*>(const_cast<uint16_t*>(ext->data()));
      len = ext->length() * sizeof(*ext->data());
    }
  }

  if (buf == nullptr) {
    len = StringBytes::StorageSize(env->isolate(), value, enc);
    buf = new char[len];
    // SYNC_CALL returns on error.  Make sure to always free the memory.
    if (!is_async) delete_on_return.reset(buf);
    // StorageSize may return too large a char, so correct the actual length
    // by the write size
    len = StringBytes::Write(env->isolate(), buf, len, args[1], enc);
  }

  uv_buf_t uvbuf = uv_buf_init(buf, len);

  if (is_async) {
    CHECK_EQ(args.Length(), 5);
    AsyncCall(env, args, "write", UTF8, AfterInteger,
              uv_fs_write, fd, &uvbuf, 1, pos);
  } else {
    SYNC_CALL(write, nullptr, fd, &uvbuf, 1, pos)
    return args.GetReturnValue().Set(SYNC_RESULT);
  }
}


/*
 * Wrapper for read(2).
 *
 * bytesRead = fs.read(fd, buffer, offset, length, position)
 *
 * 0 fd        integer. file descriptor
 * 1 buffer    instance of Buffer
 * 2 offset    integer. offset to start reading into inside buffer
 * 3 length    integer. length to read
 * 4 position  file position - null for current position
 *
 */
static void Read(const FunctionCallbackInfo<Value>& args) {
  Environment* env = Environment::GetCurrent(args);

  CHECK(args[0]->IsInt32());
  CHECK(Buffer::HasInstance(args[1]));

  int fd = args[0]->Int32Value();

  Local<Value> req;

  size_t len;
  int64_t pos;

  char * buf = nullptr;

  Local<Object> buffer_obj = args[1].As<Object>();
  char *buffer_data = Buffer::Data(buffer_obj);
  size_t buffer_length = Buffer::Length(buffer_obj);

  size_t off = args[2]->Int32Value();
  CHECK_LT(off, buffer_length);

  len = args[3]->Int32Value();
  CHECK(Buffer::IsWithinBounds(off, len, buffer_length));

  pos = GET_OFFSET(args[4]);

  buf = buffer_data + off;

  uv_buf_t uvbuf = uv_buf_init(const_cast<char*>(buf), len);

  if (args[5]->IsObject()) {
#if ENABLE_TTD_NODE
    if (s_doTTRecord || s_doTTReplay) {
      Buffer::TTDAsyncModRegister(buffer_obj, reinterpret_cast<byte*>(buf));
    }
#endif
    AsyncCall(env, args, "read", UTF8, AfterInteger,
              uv_fs_read, fd, &uvbuf, 1, pos);
  } else {
    SYNC_CALL(read, 0, fd, &uvbuf, 1, pos)
    args.GetReturnValue().Set(SYNC_RESULT);
#if ENABLE_TTD_NODE
    if (s_doTTRecord || s_doTTReplay) {
      Buffer::TTDSyncDataModNotify(buffer_obj, off, SYNC_RESULT);
    }
#endif
  }
}


/* fs.chmod(path, mode);
 * Wrapper for chmod(1) / EIO_CHMOD
 */
static void Chmod(const FunctionCallbackInfo<Value>& args) {
  Environment* env = Environment::GetCurrent(args);

  CHECK_GE(args.Length(), 2);
  CHECK(args[1]->IsInt32());

  BufferValue path(env->isolate(), args[0]);
  CHECK_NE(*path, nullptr);

  int mode = static_cast<int>(args[1]->Int32Value());

  if (args[2]->IsObject()) {
    CHECK_EQ(args.Length(), 3);
    AsyncCall(env, args, "chmod", UTF8, AfterNoArgs,
              uv_fs_chmod, *path, mode);
  } else {
    SYNC_CALL(chmod, *path, *path, mode);
  }
}


/* fs.fchmod(fd, mode);
 * Wrapper for fchmod(1) / EIO_FCHMOD
 */
static void FChmod(const FunctionCallbackInfo<Value>& args) {
  Environment* env = Environment::GetCurrent(args);

  CHECK(args[0]->IsInt32());
  CHECK(args[1]->IsInt32());

  int fd = args[0]->Int32Value();
  int mode = static_cast<int>(args[1]->Int32Value());

  if (args[2]->IsObject()) {
    CHECK_EQ(args.Length(), 3);
    AsyncCall(env, args, "fchmod", UTF8, AfterNoArgs,
              uv_fs_fchmod, fd, mode);
  } else {
    SYNC_CALL(fchmod, 0, fd, mode);
  }
}


/* fs.chown(path, uid, gid);
 * Wrapper for chown(1) / EIO_CHOWN
 */
static void Chown(const FunctionCallbackInfo<Value>& args) {
  Environment* env = Environment::GetCurrent(args);

  int len = args.Length();
  CHECK_GE(len, 3);
  CHECK(args[1]->IsUint32());
  CHECK(args[2]->IsUint32());

  BufferValue path(env->isolate(), args[0]);
  CHECK_NE(*path, nullptr);

  uv_uid_t uid = static_cast<uv_uid_t>(args[1]->Uint32Value());
  uv_gid_t gid = static_cast<uv_gid_t>(args[2]->Uint32Value());

  if (args[3]->IsObject()) {
    CHECK_EQ(args.Length(), 4);
    AsyncCall(env, args, "chown", UTF8, AfterNoArgs,
              uv_fs_chown, *path, uid, gid);
  } else {
    SYNC_CALL(chown, *path, *path, uid, gid);
  }
}


/* fs.fchown(fd, uid, gid);
 * Wrapper for fchown(1) / EIO_FCHOWN
 */
static void FChown(const FunctionCallbackInfo<Value>& args) {
  Environment* env = Environment::GetCurrent(args);

  CHECK(args[0]->IsInt32());
  CHECK(args[1]->IsUint32());
  CHECK(args[2]->IsUint32());

  int fd = args[0]->Int32Value();
  uv_uid_t uid = static_cast<uv_uid_t>(args[1]->Uint32Value());
  uv_gid_t gid = static_cast<uv_gid_t>(args[2]->Uint32Value());

  if (args[3]->IsObject()) {
    CHECK_EQ(args.Length(), 4);
    AsyncCall(env, args, "fchown", UTF8, AfterNoArgs,
              uv_fs_fchown, fd, uid, gid);
  } else {
    SYNC_CALL(fchown, 0, fd, uid, gid);
  }
}


static void UTimes(const FunctionCallbackInfo<Value>& args) {
  Environment* env = Environment::GetCurrent(args);

  CHECK_GE(args.Length(), 3);
  CHECK(args[1]->IsNumber());
  CHECK(args[2]->IsNumber());

  BufferValue path(env->isolate(), args[0]);
  CHECK_NE(*path, nullptr);

  const double atime = static_cast<double>(args[1]->NumberValue());
  const double mtime = static_cast<double>(args[2]->NumberValue());

  if (args[3]->IsObject()) {
    CHECK_EQ(args.Length(), 4);
    AsyncCall(env, args, "utime", UTF8, AfterNoArgs,
              uv_fs_utime, *path, atime, mtime);
  } else {
    SYNC_CALL(utime, *path, *path, atime, mtime);
  }
}

static void FUTimes(const FunctionCallbackInfo<Value>& args) {
  Environment* env = Environment::GetCurrent(args);

  CHECK(args[0]->IsInt32());
  CHECK(args[1]->IsNumber());
  CHECK(args[2]->IsNumber());

  const int fd = args[0]->Int32Value();
  const double atime = static_cast<double>(args[1]->NumberValue());
  const double mtime = static_cast<double>(args[2]->NumberValue());

  if (args[3]->IsObject()) {
    CHECK_EQ(args.Length(), 4);
    AsyncCall(env, args, "futime", UTF8, AfterNoArgs,
              uv_fs_futime, fd, atime, mtime);
  } else {
    SYNC_CALL(futime, 0, fd, atime, mtime);
  }
}

static void Mkdtemp(const FunctionCallbackInfo<Value>& args) {
  Environment* env = Environment::GetCurrent(args);

  CHECK_GE(args.Length(), 2);

  BufferValue tmpl(env->isolate(), args[0]);
  CHECK_NE(*tmpl, nullptr);

  const enum encoding encoding = ParseEncoding(env->isolate(), args[1], UTF8);

  if (args[2]->IsObject()) {
    CHECK_EQ(args.Length(), 3);
    AsyncCall(env, args, "mkdtemp", encoding, AfterStringPath,
              uv_fs_mkdtemp, *tmpl);
  } else {
    SYNC_CALL(mkdtemp, *tmpl, *tmpl);
    const char* path = static_cast<const char*>(SYNC_REQ.path);

    Local<Value> error;
    MaybeLocal<Value> rc =
        StringBytes::Encode(env->isolate(), path, encoding, &error);
    if (rc.IsEmpty()) {
      env->isolate()->ThrowException(error);
      return;
    }
    args.GetReturnValue().Set(rc.ToLocalChecked());
  }
}

<<<<<<< HEAD
void GetStatValues(const FunctionCallbackInfo<Value>& args) {
  Environment* env = Environment::GetCurrent(args);
  Local<Float64Array> fields = env->fs_stats_field_array();

  if (fields.IsEmpty()) {
    // stat fields contains twice the number of entries because `fs.StatWatcher`
    // needs room to store data for *two* `fs.Stats` instances.
    Local<ArrayBuffer> ab = ArrayBuffer::New(env->isolate(),
        new double[2 * 14],
        sizeof(double) * 2 * 14);
    fields = Float64Array::New(ab, 0, 2 * 14);

    env->set_fs_stats_field_array(fields);
  }

  args.GetReturnValue().Set(fields);
}

=======
>>>>>>> 2313424a
void InitFs(Local<Object> target,
            Local<Value> unused,
            Local<Context> context,
            void* priv) {
  Environment* env = Environment::GetCurrent(context);

  env->SetMethod(target, "access", Access);
  env->SetMethod(target, "close", Close);
  env->SetMethod(target, "open", Open);
  env->SetMethod(target, "read", Read);
  env->SetMethod(target, "fdatasync", Fdatasync);
  env->SetMethod(target, "fsync", Fsync);
  env->SetMethod(target, "rename", Rename);
  env->SetMethod(target, "ftruncate", FTruncate);
  env->SetMethod(target, "rmdir", RMDir);
  env->SetMethod(target, "mkdir", MKDir);
  env->SetMethod(target, "readdir", ReadDir);
  env->SetMethod(target, "internalModuleReadJSON", InternalModuleReadJSON);
  env->SetMethod(target, "internalModuleStat", InternalModuleStat);
  env->SetMethod(target, "stat", Stat);
  env->SetMethod(target, "lstat", LStat);
  env->SetMethod(target, "fstat", FStat);
  env->SetMethod(target, "link", Link);
  env->SetMethod(target, "symlink", Symlink);
  env->SetMethod(target, "readlink", ReadLink);
  env->SetMethod(target, "unlink", Unlink);
  env->SetMethod(target, "writeBuffer", WriteBuffer);
  env->SetMethod(target, "writeBuffers", WriteBuffers);
  env->SetMethod(target, "writeString", WriteString);
  env->SetMethod(target, "realpath", RealPath);
  env->SetMethod(target, "copyFile", CopyFile);

  env->SetMethod(target, "chmod", Chmod);
  env->SetMethod(target, "fchmod", FChmod);
  // env->SetMethod(target, "lchmod", LChmod);

  env->SetMethod(target, "chown", Chown);
  env->SetMethod(target, "fchown", FChown);
  // env->SetMethod(target, "lchown", LChown);

  env->SetMethod(target, "utimes", UTimes);
  env->SetMethod(target, "futimes", FUTimes);

  env->SetMethod(target, "mkdtemp", Mkdtemp);

  target->Set(context,
              FIXED_ONE_BYTE_STRING(env->isolate(), "statValues"),
              env->fs_stats_field_array()->GetJSArray()).FromJust();

  StatWatcher::Initialize(env, target);

  // Create FunctionTemplate for FSReqWrap
  Local<FunctionTemplate> fst =
      FunctionTemplate::New(env->isolate(), NewFSReqWrap);
  fst->InstanceTemplate()->SetInternalFieldCount(1);
  AsyncWrap::AddWrapMethods(env, fst);
  Local<String> wrapString =
      FIXED_ONE_BYTE_STRING(env->isolate(), "FSReqWrap");
  fst->SetClassName(wrapString);
  target->Set(context, wrapString, fst->GetFunction()).FromJust();
}

}  // namespace fs

}  // end namespace node

NODE_BUILTIN_MODULE_CONTEXT_AWARE(fs, node::fs::InitFs)<|MERGE_RESOLUTION|>--- conflicted
+++ resolved
@@ -45,20 +45,6 @@
 
 namespace node {
 
-<<<<<<< HEAD
-void FillStatsArray(v8::Local<v8::Float64Array> fields_array,
-                    const uv_stat_t* s,
-                    int offset) {
-  Local<v8::ArrayBuffer> ab = fields_array->Buffer();
-  double* fields = static_cast<double*>(ab->GetContents().Data()) + offset;
-
-  fields[0] = s->st_dev;
-  fields[1] = s->st_mode;
-  fields[2] = s->st_nlink;
-  fields[3] = s->st_uid;
-  fields[4] = s->st_gid;
-  fields[5] = s->st_rdev;
-=======
 void FillStatsArray(AliasedBuffer<double, v8::Float64Array>* fields_ptr,
                     const uv_stat_t* s, int offset) {
   AliasedBuffer<double, v8::Float64Array>& fields = *fields_ptr;
@@ -68,7 +54,6 @@
   fields[offset + 3] = s->st_uid;
   fields[offset + 4] = s->st_gid;
   fields[offset + 5] = s->st_rdev;
->>>>>>> 2313424a
 #if defined(__POSIX__)
   fields[offset + 6] = s->st_blksize;
 #else
@@ -94,14 +79,6 @@
   X(12, ctim)
   X(13, birthtim)
 #undef X
-
-#if ENABLE_TTD_NODE
-  if (s_doTTRecord || s_doTTReplay) {
-    int modspos = offset * sizeof(double);
-    int modlength = 14 * sizeof(double);
-    ab->TTDRawBufferModifyNotifySync(modspos, modlength);
-  }
-#endif
 }
 
 namespace fs {
@@ -1340,27 +1317,6 @@
   }
 }
 
-<<<<<<< HEAD
-void GetStatValues(const FunctionCallbackInfo<Value>& args) {
-  Environment* env = Environment::GetCurrent(args);
-  Local<Float64Array> fields = env->fs_stats_field_array();
-
-  if (fields.IsEmpty()) {
-    // stat fields contains twice the number of entries because `fs.StatWatcher`
-    // needs room to store data for *two* `fs.Stats` instances.
-    Local<ArrayBuffer> ab = ArrayBuffer::New(env->isolate(),
-        new double[2 * 14],
-        sizeof(double) * 2 * 14);
-    fields = Float64Array::New(ab, 0, 2 * 14);
-
-    env->set_fs_stats_field_array(fields);
-  }
-
-  args.GetReturnValue().Set(fields);
-}
-
-=======
->>>>>>> 2313424a
 void InitFs(Local<Object> target,
             Local<Value> unused,
             Local<Context> context,
