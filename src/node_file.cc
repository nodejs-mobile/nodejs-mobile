// Copyright Joyent, Inc. and other Node contributors.
//
// Permission is hereby granted, free of charge, to any person obtaining a
// copy of this software and associated documentation files (the
// "Software"), to deal in the Software without restriction, including
// without limitation the rights to use, copy, modify, merge, publish,
// distribute, sublicense, and/or sell copies of the Software, and to permit
// persons to whom the Software is furnished to do so, subject to the
// following conditions:
//
// The above copyright notice and this permission notice shall be included
// in all copies or substantial portions of the Software.
//
// THE SOFTWARE IS PROVIDED "AS IS", WITHOUT WARRANTY OF ANY KIND, EXPRESS
// OR IMPLIED, INCLUDING BUT NOT LIMITED TO THE WARRANTIES OF
// MERCHANTABILITY, FITNESS FOR A PARTICULAR PURPOSE AND NONINFRINGEMENT. IN
// NO EVENT SHALL THE AUTHORS OR COPYRIGHT HOLDERS BE LIABLE FOR ANY CLAIM,
// DAMAGES OR OTHER LIABILITY, WHETHER IN AN ACTION OF CONTRACT, TORT OR
// OTHERWISE, ARISING FROM, OUT OF OR IN CONNECTION WITH THE SOFTWARE OR THE
// USE OR OTHER DEALINGS IN THE SOFTWARE.

#include "node.h"
#include "node_file.h"
#include "node_buffer.h"
#include "node_internals.h"
#include "node_stat_watcher.h"

#include "env.h"
#include "env-inl.h"
#include "req-wrap.h"
#include "req-wrap-inl.h"
#include "string_bytes.h"
#include "util.h"

#include <fcntl.h>
#include <sys/types.h>
#include <sys/stat.h>
#include <string.h>
#include <errno.h>
#include <limits.h>

#if defined(__MINGW32__) || defined(_MSC_VER)
# include <io.h>
#endif

#include <vector>

namespace node {

using v8::Array;
using v8::ArrayBuffer;
using v8::Context;
using v8::Float64Array;
using v8::Function;
using v8::FunctionCallbackInfo;
using v8::FunctionTemplate;
using v8::HandleScope;
using v8::Integer;
using v8::Local;
using v8::Number;
using v8::Object;
using v8::String;
using v8::Value;

#ifndef MIN
# define MIN(a, b) ((a) < (b) ? (a) : (b))
#endif

#define TYPE_ERROR(msg) env->ThrowTypeError(msg)

#define GET_OFFSET(a) ((a)->IsNumber() ? (a)->IntegerValue() : -1)

class FSReqWrap: public ReqWrap<uv_fs_t> {
 public:
  enum Ownership { COPY, MOVE };

  inline static FSReqWrap* New(Environment* env,
                               Local<Object> req,
                               const char* syscall,
                               const char* data = nullptr,
                               enum encoding encoding = UTF8,
                               Ownership ownership = COPY);

  inline void Dispose();

  void ReleaseEarly() {
    if (data_ != inline_data()) {
      delete[] data_;
      data_ = nullptr;
    }
  }

  const char* syscall() const { return syscall_; }
  const char* data() const { return data_; }
  const enum encoding encoding_;

  size_t self_size() const override { return sizeof(*this); }

 private:
  FSReqWrap(Environment* env,
            Local<Object> req,
            const char* syscall,
            const char* data,
            enum encoding encoding)
      : ReqWrap(env, req, AsyncWrap::PROVIDER_FSREQWRAP),
        encoding_(encoding),
        syscall_(syscall),
        data_(data) {
    Wrap(object(), this);
  }

  ~FSReqWrap() { ReleaseEarly(); }

  void* operator new(size_t size) = delete;
  void* operator new(size_t size, char* storage) { return storage; }
  char* inline_data() { return reinterpret_cast<char*>(this + 1); }

  const char* syscall_;
  const char* data_;

  DISALLOW_COPY_AND_ASSIGN(FSReqWrap);
};

#define ASSERT_PATH(path)                                                   \
  if (*path == nullptr)                                                     \
    return TYPE_ERROR( #path " must be a string or Buffer");

FSReqWrap* FSReqWrap::New(Environment* env,
                          Local<Object> req,
                          const char* syscall,
                          const char* data,
                          enum encoding encoding,
                          Ownership ownership) {
  const bool copy = (data != nullptr && ownership == COPY);
  const size_t size = copy ? 1 + strlen(data) : 0;
  FSReqWrap* that;
  char* const storage = new char[sizeof(*that) + size];
  that = new(storage) FSReqWrap(env, req, syscall, data, encoding);
  if (copy)
    that->data_ = static_cast<char*>(memcpy(that->inline_data(), data, size));
  return that;
}


void FSReqWrap::Dispose() {
  this->~FSReqWrap();
  delete[] reinterpret_cast<char*>(this);
}


static void NewFSReqWrap(const FunctionCallbackInfo<Value>& args) {
  CHECK(args.IsConstructCall());
}


static inline bool IsInt64(double x) {
  return x == static_cast<double>(static_cast<int64_t>(x));
}

static void After(uv_fs_t *req) {
  FSReqWrap* req_wrap = static_cast<FSReqWrap*>(req->data);
  CHECK_EQ(req_wrap->req(), req);
  req_wrap->ReleaseEarly();  // Free memory that's no longer used now.

  Environment* env = req_wrap->env();
  HandleScope handle_scope(env->isolate());
  Context::Scope context_scope(env->context());

  // there is always at least one argument. "error"
  int argc = 1;

  // Allocate space for two args. We may only use one depending on the case.
  // (Feel free to increase this if you need more)
  Local<Value> argv[2];
  Local<Value> link;

  if (req->result < 0) {
    // An error happened.
    argv[0] = UVException(env->isolate(),
                          req->result,
                          req_wrap->syscall(),
                          nullptr,
                          req->path,
                          req_wrap->data());
  } else {
    // error value is empty or null for non-error.
    argv[0] = Null(env->isolate());

    // All have at least two args now.
    argc = 2;

    switch (req->fs_type) {
      // These all have no data to pass.
      case UV_FS_ACCESS:
      case UV_FS_CLOSE:
      case UV_FS_RENAME:
      case UV_FS_UNLINK:
      case UV_FS_RMDIR:
      case UV_FS_MKDIR:
      case UV_FS_FTRUNCATE:
      case UV_FS_FSYNC:
      case UV_FS_FDATASYNC:
      case UV_FS_LINK:
      case UV_FS_SYMLINK:
      case UV_FS_CHMOD:
      case UV_FS_FCHMOD:
      case UV_FS_CHOWN:
      case UV_FS_FCHOWN:
        // These, however, don't.
        argc = 1;
        break;

      case UV_FS_STAT:
      case UV_FS_LSTAT:
      case UV_FS_FSTAT:
        argc = 1;
        FillStatsArray(env->fs_stats_field_array(),
                       static_cast<const uv_stat_t*>(req->ptr));
        break;

      case UV_FS_UTIME:
      case UV_FS_FUTIME:
        argc = 0;
        break;

      case UV_FS_OPEN:
        argv[1] = Integer::New(env->isolate(), req->result);
        break;

      case UV_FS_WRITE:
        argv[1] = Integer::New(env->isolate(), req->result);
        break;

      case UV_FS_MKDTEMP:
        link = StringBytes::Encode(env->isolate(),
                                   static_cast<const char*>(req->path),
                                   req_wrap->encoding_);
        if (link.IsEmpty()) {
          argv[0] = UVException(env->isolate(),
                                UV_EINVAL,
                                req_wrap->syscall(),
                                "Invalid character encoding for filename",
                                req->path,
                                req_wrap->data());
        } else {
          argv[1] = link;
        }
        break;

      case UV_FS_READLINK:
        link = StringBytes::Encode(env->isolate(),
                                   static_cast<const char*>(req->ptr),
                                   req_wrap->encoding_);
        if (link.IsEmpty()) {
          argv[0] = UVException(env->isolate(),
                                UV_EINVAL,
                                req_wrap->syscall(),
                                "Invalid character encoding for link",
                                req->path,
                                req_wrap->data());
        } else {
          argv[1] = link;
        }
        break;

      case UV_FS_REALPATH:
        link = StringBytes::Encode(env->isolate(),
                                   static_cast<const char*>(req->ptr),
                                   req_wrap->encoding_);
        if (link.IsEmpty()) {
          argv[0] = UVException(env->isolate(),
                                UV_EINVAL,
                                req_wrap->syscall(),
                                "Invalid character encoding for link",
                                req->path,
                                req_wrap->data());
        } else {
          argv[1] = link;
        }
        break;

      case UV_FS_READ:
        // Buffer interface
#if ENABLE_TTD_NODE
#ifdef WIN32
        Buffer::TTDAsyncModNotify((byte*)(req->fs.info.bufsml[0].base + req->result));
#else
        Buffer::TTDAsyncModNotify((byte*)(req->bufsml[0].base + req->result));
#endif
#endif
        argv[1] = Integer::New(env->isolate(), req->result);
        break;

      case UV_FS_SCANDIR:
        {
          int r;
          Local<Array> names = Array::New(env->isolate(), 0);
          Local<Function> fn = env->push_values_to_array_function();
          Local<Value> name_argv[NODE_PUSH_VAL_TO_ARRAY_MAX];
          size_t name_idx = 0;

          for (int i = 0; ; i++) {
            uv_dirent_t ent;

            r = uv_fs_scandir_next(req, &ent);
            if (r == UV_EOF)
              break;
            if (r != 0) {
              argv[0] = UVException(r,
                                    nullptr,
                                    req_wrap->syscall(),
                                    static_cast<const char*>(req->path));
              break;
            }

            Local<Value> filename = StringBytes::Encode(env->isolate(),
                                                        ent.name,
                                                        req_wrap->encoding_);
            if (filename.IsEmpty()) {
              argv[0] = UVException(env->isolate(),
                                    UV_EINVAL,
                                    req_wrap->syscall(),
                                    "Invalid character encoding for filename",
                                    req->path,
                                    req_wrap->data());
              break;
            }
            name_argv[name_idx++] = filename;

            if (name_idx >= arraysize(name_argv)) {
              fn->Call(env->context(), names, name_idx, name_argv)
                  .ToLocalChecked();
              name_idx = 0;
            }
          }

          if (name_idx > 0) {
            fn->Call(env->context(), names, name_idx, name_argv)
                .ToLocalChecked();
          }

          argv[1] = names;
        }
        break;

      default:
        CHECK(0 && "Unhandled eio response");
    }
  }

  req_wrap->MakeCallback(env->oncomplete_string(), argc, argv);

  uv_fs_req_cleanup(req_wrap->req());
  req_wrap->Dispose();
}

// This struct is only used on sync fs calls.
// For async calls FSReqWrap is used.
class fs_req_wrap {
 public:
  fs_req_wrap() {}
  ~fs_req_wrap() { uv_fs_req_cleanup(&req); }
  uv_fs_t req;

 private:
  DISALLOW_COPY_AND_ASSIGN(fs_req_wrap);
};


#define ASYNC_DEST_CALL(func, request, dest, encoding, ...)                   \
  Environment* env = Environment::GetCurrent(args);                           \
  CHECK(request->IsObject());                                                 \
  FSReqWrap* req_wrap = FSReqWrap::New(env, request.As<Object>(),             \
                                       #func, dest, encoding);                \
  int err = uv_fs_ ## func(env->event_loop(),                                 \
                           req_wrap->req(),                                   \
                           __VA_ARGS__,                                       \
                           After);                                            \
  req_wrap->Dispatched();                                                     \
  if (err < 0) {                                                              \
    uv_fs_t* uv_req = req_wrap->req();                                        \
    uv_req->result = err;                                                     \
    uv_req->path = nullptr;                                                   \
    After(uv_req);                                                            \
    req_wrap = nullptr;                                                       \
  } else {                                                                    \
    args.GetReturnValue().Set(req_wrap->persistent());                        \
  }

#define ASYNC_CALL(func, req, encoding, ...)                                  \
  ASYNC_DEST_CALL(func, req, nullptr, encoding, __VA_ARGS__)                  \

#define SYNC_DEST_CALL(func, path, dest, ...)                                 \
  fs_req_wrap req_wrap;                                                       \
  env->PrintSyncTrace();                                                      \
  int err = uv_fs_ ## func(env->event_loop(),                                 \
                         &req_wrap.req,                                       \
                         __VA_ARGS__,                                         \
                         nullptr);                                            \
  if (err < 0) {                                                              \
    return env->ThrowUVException(err, #func, nullptr, path, dest);            \
  }                                                                           \

#define SYNC_CALL(func, path, ...)                                            \
  SYNC_DEST_CALL(func, path, nullptr, __VA_ARGS__)                            \

#define SYNC_REQ req_wrap.req

#define SYNC_RESULT err

static void Access(const FunctionCallbackInfo<Value>& args) {
  Environment* env = Environment::GetCurrent(args.GetIsolate());
  HandleScope scope(env->isolate());

  if (args.Length() < 2)
    return TYPE_ERROR("path and mode are required");
  if (!args[1]->IsInt32())
    return TYPE_ERROR("mode must be an integer");

  BufferValue path(env->isolate(), args[0]);
  ASSERT_PATH(path)

  int mode = static_cast<int>(args[1]->Int32Value());

  if (args[2]->IsObject()) {
    ASYNC_CALL(access, args[2], UTF8, *path, mode);
  } else {
    SYNC_CALL(access, *path, *path, mode);
  }
}


static void Close(const FunctionCallbackInfo<Value>& args) {
  Environment* env = Environment::GetCurrent(args);

  if (args.Length() < 1)
    return TYPE_ERROR("fd is required");
  if (!args[0]->IsInt32())
    return TYPE_ERROR("fd must be a file descriptor");

  int fd = args[0]->Int32Value();

  if (args[1]->IsObject()) {
    ASYNC_CALL(close, args[1], UTF8, fd)
  } else {
    SYNC_CALL(close, 0, fd)
  }
}


void FillStatsArray(double* fields, const uv_stat_t* s) {
  fields[0] = s->st_dev;
  fields[1] = s->st_mode;
  fields[2] = s->st_nlink;
  fields[3] = s->st_uid;
  fields[4] = s->st_gid;
  fields[5] = s->st_rdev;
#if defined(__POSIX__)
  fields[6] = s->st_blksize;
#else
  fields[6] = -1;
#endif
  fields[7] = s->st_ino;
  fields[8] = s->st_size;
#if defined(__POSIX__)
  fields[9] = s->st_blocks;
#else
  fields[9] = -1;
#endif
  // Dates.
#define X(idx, name)                                                          \
  fields[idx] = (static_cast<double>(s->st_##name.tv_sec) * 1000) +           \
                (static_cast<double>(s->st_##name.tv_nsec / 1000000));        \

  X(10, atim)
  X(11, mtim)
  X(12, ctim)
  X(13, birthtim)
#undef X
}

// Used to speed up module loading.  Returns the contents of the file as
// a string or undefined when the file cannot be opened.  The speedup
// comes from not creating Error objects on failure.
static void InternalModuleReadFile(const FunctionCallbackInfo<Value>& args) {
  Environment* env = Environment::GetCurrent(args);
  uv_loop_t* loop = env->event_loop();

  CHECK(args[0]->IsString());
  node::Utf8Value path(env->isolate(), args[0]);

  uv_fs_t open_req;
  const int fd = uv_fs_open(loop, &open_req, *path, O_RDONLY, 0, nullptr);
  uv_fs_req_cleanup(&open_req);

  if (fd < 0) {
    return;
  }

  const size_t kBlockSize = 32 << 10;
  std::vector<char> chars;
  int64_t offset = 0;
  ssize_t numchars;
  do {
    const size_t start = chars.size();
    chars.resize(start + kBlockSize);

    uv_buf_t buf;
    buf.base = &chars[start];
    buf.len = kBlockSize;

    uv_fs_t read_req;
    numchars = uv_fs_read(loop, &read_req, fd, &buf, 1, offset, nullptr);
    uv_fs_req_cleanup(&read_req);

    CHECK_GE(numchars, 0);
    offset += numchars;
  } while (static_cast<size_t>(numchars) == kBlockSize);

  uv_fs_t close_req;
  CHECK_EQ(0, uv_fs_close(loop, &close_req, fd, nullptr));
  uv_fs_req_cleanup(&close_req);

  size_t start = 0;
  if (offset >= 3 && 0 == memcmp(&chars[0], "\xEF\xBB\xBF", 3)) {
    start = 3;  // Skip UTF-8 BOM.
  }

  Local<String> chars_string =
      String::NewFromUtf8(env->isolate(),
                          &chars[start],
                          String::kNormalString,
                          offset - start);
  args.GetReturnValue().Set(chars_string);
}

// Used to speed up module loading.  Returns 0 if the path refers to
// a file, 1 when it's a directory or < 0 on error (usually -ENOENT.)
// The speedup comes from not creating thousands of Stat and Error objects.
static void InternalModuleStat(const FunctionCallbackInfo<Value>& args) {
  Environment* env = Environment::GetCurrent(args);

  CHECK(args[0]->IsString());
  node::Utf8Value path(env->isolate(), args[0]);

  uv_fs_t req;
  int rc = uv_fs_stat(env->event_loop(), &req, *path, nullptr);
  if (rc == 0) {
    const uv_stat_t* const s = static_cast<const uv_stat_t*>(req.ptr);
    rc = !!(s->st_mode & S_IFDIR);
  }
  uv_fs_req_cleanup(&req);

  args.GetReturnValue().Set(rc);
}

static void Stat(const FunctionCallbackInfo<Value>& args) {
  Environment* env = Environment::GetCurrent(args);

  if (args.Length() < 1)
    return TYPE_ERROR("path required");

  BufferValue path(env->isolate(), args[0]);
  ASSERT_PATH(path)

<<<<<<< HEAD
  if (args[1]->IsFloat64Array()) {
    Local<Float64Array> array = args[1].As<Float64Array>();
    CHECK_EQ(array->Length(), 14);
    Local<ArrayBuffer> ab = array->Buffer();
    double* fields = static_cast<double*>(ab->GetContents().Data());
    SYNC_CALL(stat, *path, *path)
    FillStatsArray(fields, static_cast<const uv_stat_t*>(SYNC_REQ.ptr));

#if ENABLE_TTD_NODE
    ab->TTDRawBufferModifyNotifySync(array->ByteOffset(), 
                                     array->Length() * sizeof(double));
#endif
  } else if (args[1]->IsObject()) {
=======
  if (args[1]->IsObject()) {
>>>>>>> 5bda5faf
    ASYNC_CALL(stat, args[1], UTF8, *path)
  } else {
    SYNC_CALL(stat, *path, *path)
    FillStatsArray(env->fs_stats_field_array(),
                   static_cast<const uv_stat_t*>(SYNC_REQ.ptr));
  }
}

static void LStat(const FunctionCallbackInfo<Value>& args) {
  Environment* env = Environment::GetCurrent(args);

  if (args.Length() < 1)
    return TYPE_ERROR("path required");

  BufferValue path(env->isolate(), args[0]);
  ASSERT_PATH(path)

<<<<<<< HEAD
  if (args[1]->IsFloat64Array()) {
    Local<Float64Array> array = args[1].As<Float64Array>();
    CHECK_EQ(array->Length(), 14);
    Local<ArrayBuffer> ab = array->Buffer();
    double* fields = static_cast<double*>(ab->GetContents().Data());
    SYNC_CALL(lstat, *path, *path)
    FillStatsArray(fields, static_cast<const uv_stat_t*>(SYNC_REQ.ptr));

#if ENABLE_TTD_NODE
    ab->TTDRawBufferModifyNotifySync(array->ByteOffset(),
                                     array->Length() * sizeof(double));
#endif
  } else if (args[1]->IsObject()) {
=======
  if (args[1]->IsObject()) {
>>>>>>> 5bda5faf
    ASYNC_CALL(lstat, args[1], UTF8, *path)
  } else {
    SYNC_CALL(lstat, *path, *path)
    FillStatsArray(env->fs_stats_field_array(),
                   static_cast<const uv_stat_t*>(SYNC_REQ.ptr));
  }
}

static void FStat(const FunctionCallbackInfo<Value>& args) {
  Environment* env = Environment::GetCurrent(args);

  if (args.Length() < 1)
    return TYPE_ERROR("fd is required");
  if (!args[0]->IsInt32())
    return TYPE_ERROR("fd must be a file descriptor");

  int fd = args[0]->Int32Value();

<<<<<<< HEAD
  if (args[1]->IsFloat64Array()) {
    Local<Float64Array> array = args[1].As<Float64Array>();
    CHECK_EQ(array->Length(), 14);
    Local<ArrayBuffer> ab = array->Buffer();
    double* fields = static_cast<double*>(ab->GetContents().Data());
    SYNC_CALL(fstat, 0, fd)
    FillStatsArray(fields, static_cast<const uv_stat_t*>(SYNC_REQ.ptr));

#if ENABLE_TTD_NODE
    ab->TTDRawBufferModifyNotifySync(array->ByteOffset(),
                                     array->Length() * sizeof(double));
#endif
  } else if (args[1]->IsObject()) {
=======
  if (args[1]->IsObject()) {
>>>>>>> 5bda5faf
    ASYNC_CALL(fstat, args[1], UTF8, fd)
  } else {
    SYNC_CALL(fstat, nullptr, fd)
    FillStatsArray(env->fs_stats_field_array(),
                   static_cast<const uv_stat_t*>(SYNC_REQ.ptr));
  }
}

static void Symlink(const FunctionCallbackInfo<Value>& args) {
  Environment* env = Environment::GetCurrent(args);

  int len = args.Length();
  if (len < 1)
    return TYPE_ERROR("target path required");
  if (len < 2)
    return TYPE_ERROR("src path required");

  BufferValue target(env->isolate(), args[0]);
  ASSERT_PATH(target)
  BufferValue path(env->isolate(), args[1]);
  ASSERT_PATH(path)

  int flags = 0;

  if (args[2]->IsString()) {
    node::Utf8Value mode(env->isolate(), args[2]);
    if (strcmp(*mode, "dir") == 0) {
      flags |= UV_FS_SYMLINK_DIR;
    } else if (strcmp(*mode, "junction") == 0) {
      flags |= UV_FS_SYMLINK_JUNCTION;
    } else if (strcmp(*mode, "file") != 0) {
      return env->ThrowError("Unknown symlink type");
    }
  }

  if (args[3]->IsObject()) {
    ASYNC_DEST_CALL(symlink, args[3], *path, UTF8, *target, *path, flags)
  } else {
    SYNC_DEST_CALL(symlink, *target, *path, *target, *path, flags)
  }
}

static void Link(const FunctionCallbackInfo<Value>& args) {
  Environment* env = Environment::GetCurrent(args);

  int len = args.Length();
  if (len < 1)
    return TYPE_ERROR("src path required");
  if (len < 2)
    return TYPE_ERROR("dest path required");

  BufferValue src(env->isolate(), args[0]);
  ASSERT_PATH(src)

  BufferValue dest(env->isolate(), args[1]);
  ASSERT_PATH(dest)

  if (args[2]->IsObject()) {
    ASYNC_DEST_CALL(link, args[2], *dest, UTF8, *src, *dest)
  } else {
    SYNC_DEST_CALL(link, *src, *dest, *src, *dest)
  }
}

static void ReadLink(const FunctionCallbackInfo<Value>& args) {
  Environment* env = Environment::GetCurrent(args);

  const int argc = args.Length();

  if (argc < 1)
    return TYPE_ERROR("path required");

  BufferValue path(env->isolate(), args[0]);
  ASSERT_PATH(path)

  const enum encoding encoding = ParseEncoding(env->isolate(), args[1], UTF8);

  Local<Value> callback = Null(env->isolate());
  if (argc == 3)
    callback = args[2];

  if (callback->IsObject()) {
    ASYNC_CALL(readlink, callback, encoding, *path)
  } else {
    SYNC_CALL(readlink, *path, *path)
    const char* link_path = static_cast<const char*>(SYNC_REQ.ptr);
    Local<Value> rc = StringBytes::Encode(env->isolate(),
                                          link_path,
                                          encoding);
    if (rc.IsEmpty()) {
      return env->ThrowUVException(UV_EINVAL,
                                   "readlink",
                                   "Invalid character encoding for link",
                                   *path);
    }
    args.GetReturnValue().Set(rc);
  }
}

static void Rename(const FunctionCallbackInfo<Value>& args) {
  Environment* env = Environment::GetCurrent(args);

  int len = args.Length();
  if (len < 1)
    return TYPE_ERROR("old path required");
  if (len < 2)
    return TYPE_ERROR("new path required");

  BufferValue old_path(env->isolate(), args[0]);
  ASSERT_PATH(old_path)
  BufferValue new_path(env->isolate(), args[1]);
  ASSERT_PATH(new_path)

  if (args[2]->IsObject()) {
    ASYNC_DEST_CALL(rename, args[2], *new_path, UTF8, *old_path, *new_path)
  } else {
    SYNC_DEST_CALL(rename, *old_path, *new_path, *old_path, *new_path)
  }
}

static void FTruncate(const FunctionCallbackInfo<Value>& args) {
  Environment* env = Environment::GetCurrent(args);

  if (args.Length() < 2)
    return TYPE_ERROR("fd and length are required");
  if (!args[0]->IsInt32())
    return TYPE_ERROR("fd must be a file descriptor");

  int fd = args[0]->Int32Value();

  // FIXME(bnoordhuis) It's questionable to reject non-ints here but still
  // allow implicit coercion from null or undefined to zero.  Probably best
  // handled in lib/fs.js.
  Local<Value> len_v(args[1]);
  if (!len_v->IsUndefined() &&
      !len_v->IsNull() &&
      !IsInt64(len_v->NumberValue())) {
    return env->ThrowTypeError("Not an integer");
  }

  const int64_t len = len_v->IntegerValue();

  if (args[2]->IsObject()) {
    ASYNC_CALL(ftruncate, args[2], UTF8, fd, len)
  } else {
    SYNC_CALL(ftruncate, 0, fd, len)
  }
}

static void Fdatasync(const FunctionCallbackInfo<Value>& args) {
  Environment* env = Environment::GetCurrent(args);

  if (args.Length() < 1)
    return TYPE_ERROR("fd is required");
  if (!args[0]->IsInt32())
    return TYPE_ERROR("fd must be a file descriptor");

  int fd = args[0]->Int32Value();

  if (args[1]->IsObject()) {
    ASYNC_CALL(fdatasync, args[1], UTF8, fd)
  } else {
    SYNC_CALL(fdatasync, 0, fd)
  }
}

static void Fsync(const FunctionCallbackInfo<Value>& args) {
  Environment* env = Environment::GetCurrent(args);

  if (args.Length() < 1)
    return TYPE_ERROR("fd is required");
  if (!args[0]->IsInt32())
    return TYPE_ERROR("fd must be a file descriptor");

  int fd = args[0]->Int32Value();

  if (args[1]->IsObject()) {
    ASYNC_CALL(fsync, args[1], UTF8, fd)
  } else {
    SYNC_CALL(fsync, 0, fd)
  }
}

static void Unlink(const FunctionCallbackInfo<Value>& args) {
  Environment* env = Environment::GetCurrent(args);

  if (args.Length() < 1)
    return TYPE_ERROR("path required");

  BufferValue path(env->isolate(), args[0]);
  ASSERT_PATH(path)

  if (args[1]->IsObject()) {
    ASYNC_CALL(unlink, args[1], UTF8, *path)
  } else {
    SYNC_CALL(unlink, *path, *path)
  }
}

static void RMDir(const FunctionCallbackInfo<Value>& args) {
  Environment* env = Environment::GetCurrent(args);

  if (args.Length() < 1)
    return TYPE_ERROR("path required");

  BufferValue path(env->isolate(), args[0]);
  ASSERT_PATH(path)

  if (args[1]->IsObject()) {
    ASYNC_CALL(rmdir, args[1], UTF8, *path)
  } else {
    SYNC_CALL(rmdir, *path, *path)
  }
}

static void MKDir(const FunctionCallbackInfo<Value>& args) {
  Environment* env = Environment::GetCurrent(args);

  if (args.Length() < 2)
    return TYPE_ERROR("path and mode are required");
  if (!args[1]->IsInt32())
    return TYPE_ERROR("mode must be an integer");

  BufferValue path(env->isolate(), args[0]);
  ASSERT_PATH(path)

  int mode = static_cast<int>(args[1]->Int32Value());

  if (args[2]->IsObject()) {
    ASYNC_CALL(mkdir, args[2], UTF8, *path, mode)
  } else {
    SYNC_CALL(mkdir, *path, *path, mode)
  }
}

static void RealPath(const FunctionCallbackInfo<Value>& args) {
  Environment* env = Environment::GetCurrent(args);

  const int argc = args.Length();

  if (argc < 1)
    return TYPE_ERROR("path required");

  BufferValue path(env->isolate(), args[0]);
  ASSERT_PATH(path)

  const enum encoding encoding = ParseEncoding(env->isolate(), args[1], UTF8);

  Local<Value> callback = Null(env->isolate());
  if (argc == 3)
    callback = args[2];

  if (callback->IsObject()) {
    ASYNC_CALL(realpath, callback, encoding, *path);
  } else {
    SYNC_CALL(realpath, *path, *path);
    const char* link_path = static_cast<const char*>(SYNC_REQ.ptr);
    Local<Value> rc = StringBytes::Encode(env->isolate(),
                                          link_path,
                                          encoding);
    if (rc.IsEmpty()) {
      return env->ThrowUVException(UV_EINVAL,
                                   "realpath",
                                   "Invalid character encoding for path",
                                   *path);
    }
    args.GetReturnValue().Set(rc);
  }
}

static void ReadDir(const FunctionCallbackInfo<Value>& args) {
  Environment* env = Environment::GetCurrent(args);

  const int argc = args.Length();

  if (argc < 1)
    return TYPE_ERROR("path required");

  BufferValue path(env->isolate(), args[0]);
  ASSERT_PATH(path)

  const enum encoding encoding = ParseEncoding(env->isolate(), args[1], UTF8);

  Local<Value> callback = Null(env->isolate());
  if (argc == 3)
    callback = args[2];

  if (callback->IsObject()) {
    ASYNC_CALL(scandir, callback, encoding, *path, 0 /*flags*/)
  } else {
    SYNC_CALL(scandir, *path, *path, 0 /*flags*/)

    CHECK_GE(SYNC_REQ.result, 0);
    int r;
    Local<Array> names = Array::New(env->isolate(), 0);
    Local<Function> fn = env->push_values_to_array_function();
    Local<Value> name_v[NODE_PUSH_VAL_TO_ARRAY_MAX];
    size_t name_idx = 0;

    for (int i = 0; ; i++) {
      uv_dirent_t ent;

      r = uv_fs_scandir_next(&SYNC_REQ, &ent);
      if (r == UV_EOF)
        break;
      if (r != 0)
        return env->ThrowUVException(r, "readdir", "", *path);

      Local<Value> filename = StringBytes::Encode(env->isolate(),
                                                  ent.name,
                                                  encoding);
      if (filename.IsEmpty()) {
        return env->ThrowUVException(UV_EINVAL,
                                     "readdir",
                                     "Invalid character encoding for filename",
                                     *path);
      }

      name_v[name_idx++] = filename;

      if (name_idx >= arraysize(name_v)) {
        fn->Call(env->context(), names, name_idx, name_v)
            .ToLocalChecked();
        name_idx = 0;
      }
    }

    if (name_idx > 0) {
      fn->Call(env->context(), names, name_idx, name_v).ToLocalChecked();
    }

    args.GetReturnValue().Set(names);
  }
}

static void Open(const FunctionCallbackInfo<Value>& args) {
  Environment* env = Environment::GetCurrent(args);

  int len = args.Length();
  if (len < 1)
    return TYPE_ERROR("path required");
  if (len < 2)
    return TYPE_ERROR("flags required");
  if (len < 3)
    return TYPE_ERROR("mode required");
  if (!args[1]->IsInt32())
    return TYPE_ERROR("flags must be an int");
  if (!args[2]->IsInt32())
    return TYPE_ERROR("mode must be an int");

  BufferValue path(env->isolate(), args[0]);
  ASSERT_PATH(path)

  int flags = args[1]->Int32Value();
  int mode = static_cast<int>(args[2]->Int32Value());

  if (args[3]->IsObject()) {
    ASYNC_CALL(open, args[3], UTF8, *path, flags, mode)
  } else {
    SYNC_CALL(open, *path, *path, flags, mode)
    args.GetReturnValue().Set(SYNC_RESULT);
  }
}


// Wrapper for write(2).
//
// bytesWritten = write(fd, buffer, offset, length, position, callback)
// 0 fd        integer. file descriptor
// 1 buffer    the data to write
// 2 offset    where in the buffer to start from
// 3 length    how much to write
// 4 position  if integer, position to write at in the file.
//             if null, write from the current position
static void WriteBuffer(const FunctionCallbackInfo<Value>& args) {
  Environment* env = Environment::GetCurrent(args);

  if (!args[0]->IsInt32())
    return env->ThrowTypeError("First argument must be file descriptor");

  CHECK(Buffer::HasInstance(args[1]));

  int fd = args[0]->Int32Value();
  Local<Object> obj = args[1].As<Object>();
  const char* buf = Buffer::Data(obj);
  size_t buffer_length = Buffer::Length(obj);
  size_t off = args[2]->Uint32Value();
  size_t len = args[3]->Uint32Value();
  int64_t pos = GET_OFFSET(args[4]);
  Local<Value> req = args[5];

  if (off > buffer_length)
    return env->ThrowRangeError("offset out of bounds");
  if (len > buffer_length)
    return env->ThrowRangeError("length out of bounds");
  if (off + len < off)
    return env->ThrowRangeError("off + len overflow");
  if (!Buffer::IsWithinBounds(off, len, buffer_length))
    return env->ThrowRangeError("off + len > buffer.length");

  buf += off;

  uv_buf_t uvbuf = uv_buf_init(const_cast<char*>(buf), len);

  if (req->IsObject()) {
    ASYNC_CALL(write, req, UTF8, fd, &uvbuf, 1, pos)
    return;
  }

  SYNC_CALL(write, nullptr, fd, &uvbuf, 1, pos)
  args.GetReturnValue().Set(SYNC_RESULT);
}


// Wrapper for writev(2).
//
// bytesWritten = writev(fd, chunks, position, callback)
// 0 fd        integer. file descriptor
// 1 chunks    array of buffers to write
// 2 position  if integer, position to write at in the file.
//             if null, write from the current position
static void WriteBuffers(const FunctionCallbackInfo<Value>& args) {
  Environment* env = Environment::GetCurrent(args);

  CHECK(args[0]->IsInt32());
  CHECK(args[1]->IsArray());

  int fd = args[0]->Int32Value();
  Local<Array> chunks = args[1].As<Array>();
  int64_t pos = GET_OFFSET(args[2]);
  Local<Value> req = args[3];

  MaybeStackBuffer<uv_buf_t> iovs(chunks->Length());

  for (uint32_t i = 0; i < iovs.length(); i++) {
    Local<Value> chunk = chunks->Get(i);

    if (!Buffer::HasInstance(chunk))
      return env->ThrowTypeError("Array elements all need to be buffers");

    iovs[i] = uv_buf_init(Buffer::Data(chunk), Buffer::Length(chunk));
  }

  if (req->IsObject()) {
    ASYNC_CALL(write, req, UTF8, fd, *iovs, iovs.length(), pos)
    return;
  }

  SYNC_CALL(write, nullptr, fd, *iovs, iovs.length(), pos)
  args.GetReturnValue().Set(SYNC_RESULT);
}


// Wrapper for write(2).
//
// bytesWritten = write(fd, string, position, enc, callback)
// 0 fd        integer. file descriptor
// 1 string    non-buffer values are converted to strings
// 2 position  if integer, position to write at in the file.
//             if null, write from the current position
// 3 enc       encoding of string
static void WriteString(const FunctionCallbackInfo<Value>& args) {
  Environment* env = Environment::GetCurrent(args);

  if (!args[0]->IsInt32())
    return env->ThrowTypeError("First argument must be file descriptor");

  Local<Value> req;
  Local<Value> string = args[1];
  int fd = args[0]->Int32Value();
  char* buf = nullptr;
  int64_t pos;
  size_t len;
  FSReqWrap::Ownership ownership = FSReqWrap::COPY;

  // will assign buf and len if string was external
  if (!StringBytes::GetExternalParts(env->isolate(),
                                     string,
                                     const_cast<const char**>(&buf),
                                     &len)) {
    enum encoding enc = ParseEncoding(env->isolate(), args[3], UTF8);
    len = StringBytes::StorageSize(env->isolate(), string, enc);
    buf = new char[len];
    // StorageSize may return too large a char, so correct the actual length
    // by the write size
    len = StringBytes::Write(env->isolate(), buf, len, args[1], enc);
    ownership = FSReqWrap::MOVE;
  }
  pos = GET_OFFSET(args[2]);
  req = args[4];

  uv_buf_t uvbuf = uv_buf_init(const_cast<char*>(buf), len);

  if (!req->IsObject()) {
    // SYNC_CALL returns on error.  Make sure to always free the memory.
    struct Delete {
      inline explicit Delete(char* pointer) : pointer_(pointer) {}
      inline ~Delete() { delete[] pointer_; }
      char* const pointer_;
    };
    Delete delete_on_return(ownership == FSReqWrap::MOVE ? buf : nullptr);
    SYNC_CALL(write, nullptr, fd, &uvbuf, 1, pos)
    return args.GetReturnValue().Set(SYNC_RESULT);
  }

  FSReqWrap* req_wrap =
      FSReqWrap::New(env, req.As<Object>(), "write", buf, UTF8, ownership);
  int err = uv_fs_write(env->event_loop(),
                        req_wrap->req(),
                        fd,
                        &uvbuf,
                        1,
                        pos,
                        After);
  req_wrap->Dispatched();
  if (err < 0) {
    uv_fs_t* uv_req = req_wrap->req();
    uv_req->result = err;
    uv_req->path = nullptr;
    After(uv_req);
    return;
  }

  return args.GetReturnValue().Set(req_wrap->persistent());
}


/*
 * Wrapper for read(2).
 *
 * bytesRead = fs.read(fd, buffer, offset, length, position)
 *
 * 0 fd        integer. file descriptor
 * 1 buffer    instance of Buffer
 * 2 offset    integer. offset to start reading into inside buffer
 * 3 length    integer. length to read
 * 4 position  file position - null for current position
 *
 */
static void Read(const FunctionCallbackInfo<Value>& args) {
  Environment* env = Environment::GetCurrent(args);

  if (args.Length() < 2)
    return TYPE_ERROR("fd and buffer are required");
  if (!args[0]->IsInt32())
    return TYPE_ERROR("fd must be a file descriptor");
  if (!Buffer::HasInstance(args[1]))
    return TYPE_ERROR("Second argument needs to be a buffer");

  int fd = args[0]->Int32Value();

  Local<Value> req;

  size_t len;
  int64_t pos;

  char * buf = nullptr;

  Local<Object> buffer_obj = args[1]->ToObject(env->isolate());
  char *buffer_data = Buffer::Data(buffer_obj);
  size_t buffer_length = Buffer::Length(buffer_obj);

  size_t off = args[2]->Int32Value();
  if (off >= buffer_length) {
    return env->ThrowError("Offset is out of bounds");
  }

  len = args[3]->Int32Value();
  if (!Buffer::IsWithinBounds(off, len, buffer_length))
    return env->ThrowRangeError("Length extends beyond buffer");

  pos = GET_OFFSET(args[4]);

  buf = buffer_data + off;

  uv_buf_t uvbuf = uv_buf_init(const_cast<char*>(buf), len);

  req = args[5];

  if (req->IsObject()) {
#if ENABLE_TTD_NODE
      Buffer::TTDAsyncModRegister(buffer_obj, reinterpret_cast<byte*>(buf));
#endif
    ASYNC_CALL(read, req, UTF8, fd, &uvbuf, 1, pos);
  } else {
    SYNC_CALL(read, 0, fd, &uvbuf, 1, pos)
    args.GetReturnValue().Set(SYNC_RESULT);
#if ENABLE_TTD_NODE
    Buffer::TTDSyncDataModNotify(buffer_obj, off, SYNC_RESULT);
#endif
  }
}


/* fs.chmod(path, mode);
 * Wrapper for chmod(1) / EIO_CHMOD
 */
static void Chmod(const FunctionCallbackInfo<Value>& args) {
  Environment* env = Environment::GetCurrent(args);

  if (args.Length() < 2)
    return TYPE_ERROR("path and mode are required");
  if (!args[1]->IsInt32())
    return TYPE_ERROR("mode must be an integer");

  BufferValue path(env->isolate(), args[0]);
  ASSERT_PATH(path)

  int mode = static_cast<int>(args[1]->Int32Value());

  if (args[2]->IsObject()) {
    ASYNC_CALL(chmod, args[2], UTF8, *path, mode);
  } else {
    SYNC_CALL(chmod, *path, *path, mode);
  }
}


/* fs.fchmod(fd, mode);
 * Wrapper for fchmod(1) / EIO_FCHMOD
 */
static void FChmod(const FunctionCallbackInfo<Value>& args) {
  Environment* env = Environment::GetCurrent(args);

  if (args.Length() < 2)
    return TYPE_ERROR("fd and mode are required");
  if (!args[0]->IsInt32())
    return TYPE_ERROR("fd must be a file descriptor");
  if (!args[1]->IsInt32())
    return TYPE_ERROR("mode must be an integer");

  int fd = args[0]->Int32Value();
  int mode = static_cast<int>(args[1]->Int32Value());

  if (args[2]->IsObject()) {
    ASYNC_CALL(fchmod, args[2], UTF8, fd, mode);
  } else {
    SYNC_CALL(fchmod, 0, fd, mode);
  }
}


/* fs.chown(path, uid, gid);
 * Wrapper for chown(1) / EIO_CHOWN
 */
static void Chown(const FunctionCallbackInfo<Value>& args) {
  Environment* env = Environment::GetCurrent(args);

  int len = args.Length();
  if (len < 1)
    return TYPE_ERROR("path required");
  if (len < 2)
    return TYPE_ERROR("uid required");
  if (len < 3)
    return TYPE_ERROR("gid required");
  if (!args[1]->IsUint32())
    return TYPE_ERROR("uid must be an unsigned int");
  if (!args[2]->IsUint32())
    return TYPE_ERROR("gid must be an unsigned int");

  BufferValue path(env->isolate(), args[0]);
  ASSERT_PATH(path)

  uv_uid_t uid = static_cast<uv_uid_t>(args[1]->Uint32Value());
  uv_gid_t gid = static_cast<uv_gid_t>(args[2]->Uint32Value());

  if (args[3]->IsObject()) {
    ASYNC_CALL(chown, args[3], UTF8, *path, uid, gid);
  } else {
    SYNC_CALL(chown, *path, *path, uid, gid);
  }
}


/* fs.fchown(fd, uid, gid);
 * Wrapper for fchown(1) / EIO_FCHOWN
 */
static void FChown(const FunctionCallbackInfo<Value>& args) {
  Environment* env = Environment::GetCurrent(args);

  int len = args.Length();
  if (len < 1)
    return TYPE_ERROR("fd required");
  if (len < 2)
    return TYPE_ERROR("uid required");
  if (len < 3)
    return TYPE_ERROR("gid required");
  if (!args[0]->IsInt32())
    return TYPE_ERROR("fd must be an int");
  if (!args[1]->IsUint32())
    return TYPE_ERROR("uid must be an unsigned int");
  if (!args[2]->IsUint32())
    return TYPE_ERROR("gid must be an unsigned int");

  int fd = args[0]->Int32Value();
  uv_uid_t uid = static_cast<uv_uid_t>(args[1]->Uint32Value());
  uv_gid_t gid = static_cast<uv_gid_t>(args[2]->Uint32Value());

  if (args[3]->IsObject()) {
    ASYNC_CALL(fchown, args[3], UTF8, fd, uid, gid);
  } else {
    SYNC_CALL(fchown, 0, fd, uid, gid);
  }
}


static void UTimes(const FunctionCallbackInfo<Value>& args) {
  Environment* env = Environment::GetCurrent(args);

  int len = args.Length();
  if (len < 1)
    return TYPE_ERROR("path required");
  if (len < 2)
    return TYPE_ERROR("atime required");
  if (len < 3)
    return TYPE_ERROR("mtime required");
  if (!args[1]->IsNumber())
    return TYPE_ERROR("atime must be a number");
  if (!args[2]->IsNumber())
    return TYPE_ERROR("mtime must be a number");

  BufferValue path(env->isolate(), args[0]);
  ASSERT_PATH(path)

  const double atime = static_cast<double>(args[1]->NumberValue());
  const double mtime = static_cast<double>(args[2]->NumberValue());

  if (args[3]->IsObject()) {
    ASYNC_CALL(utime, args[3], UTF8, *path, atime, mtime);
  } else {
    SYNC_CALL(utime, *path, *path, atime, mtime);
  }
}

static void FUTimes(const FunctionCallbackInfo<Value>& args) {
  Environment* env = Environment::GetCurrent(args);

  int len = args.Length();
  if (len < 1)
    return TYPE_ERROR("fd required");
  if (len < 2)
    return TYPE_ERROR("atime required");
  if (len < 3)
    return TYPE_ERROR("mtime required");
  if (!args[0]->IsInt32())
    return TYPE_ERROR("fd must be an int");
  if (!args[1]->IsNumber())
    return TYPE_ERROR("atime must be a number");
  if (!args[2]->IsNumber())
    return TYPE_ERROR("mtime must be a number");

  const int fd = args[0]->Int32Value();
  const double atime = static_cast<double>(args[1]->NumberValue());
  const double mtime = static_cast<double>(args[2]->NumberValue());

  if (args[3]->IsObject()) {
    ASYNC_CALL(futime, args[3], UTF8, fd, atime, mtime);
  } else {
    SYNC_CALL(futime, 0, fd, atime, mtime);
  }
}

static void Mkdtemp(const FunctionCallbackInfo<Value>& args) {
  Environment* env = Environment::GetCurrent(args);

  CHECK_GE(args.Length(), 2);

  BufferValue tmpl(env->isolate(), args[0]);
  if (*tmpl == nullptr)
    return TYPE_ERROR("template must be a string or Buffer");

  const enum encoding encoding = ParseEncoding(env->isolate(), args[1], UTF8);

  if (args[2]->IsObject()) {
    ASYNC_CALL(mkdtemp, args[2], encoding, *tmpl);
  } else {
    SYNC_CALL(mkdtemp, *tmpl, *tmpl);
    const char* path = static_cast<const char*>(SYNC_REQ.path);
    Local<Value> rc = StringBytes::Encode(env->isolate(), path, encoding);
    if (rc.IsEmpty()) {
      return env->ThrowUVException(UV_EINVAL,
                                   "mkdtemp",
                                   "Invalid character encoding for filename",
                                   *tmpl);
    }
    args.GetReturnValue().Set(rc);
  }
}

void GetStatValues(const FunctionCallbackInfo<Value>& args) {
  Environment* env = Environment::GetCurrent(args);
  double* fields = env->fs_stats_field_array();
  if (fields == nullptr) {
    // stat fields contains twice the number of entries because `fs.StatWatcher`
    // needs room to store data for *two* `fs.Stats` instances.
    fields = new double[2 * 14];
    env->set_fs_stats_field_array(fields);
  }
  Local<ArrayBuffer> ab = ArrayBuffer::New(env->isolate(),
                                           fields,
                                           sizeof(double) * 2 * 14);
  Local<Float64Array> fields_array = Float64Array::New(ab, 0, 2 * 14);
  args.GetReturnValue().Set(fields_array);
}

void InitFs(Local<Object> target,
            Local<Value> unused,
            Local<Context> context,
            void* priv) {
  Environment* env = Environment::GetCurrent(context);

  env->SetMethod(target, "access", Access);
  env->SetMethod(target, "close", Close);
  env->SetMethod(target, "open", Open);
  env->SetMethod(target, "read", Read);
  env->SetMethod(target, "fdatasync", Fdatasync);
  env->SetMethod(target, "fsync", Fsync);
  env->SetMethod(target, "rename", Rename);
  env->SetMethod(target, "ftruncate", FTruncate);
  env->SetMethod(target, "rmdir", RMDir);
  env->SetMethod(target, "mkdir", MKDir);
  env->SetMethod(target, "readdir", ReadDir);
  env->SetMethod(target, "internalModuleReadFile", InternalModuleReadFile);
  env->SetMethod(target, "internalModuleStat", InternalModuleStat);
  env->SetMethod(target, "stat", Stat);
  env->SetMethod(target, "lstat", LStat);
  env->SetMethod(target, "fstat", FStat);
  env->SetMethod(target, "link", Link);
  env->SetMethod(target, "symlink", Symlink);
  env->SetMethod(target, "readlink", ReadLink);
  env->SetMethod(target, "unlink", Unlink);
  env->SetMethod(target, "writeBuffer", WriteBuffer);
  env->SetMethod(target, "writeBuffers", WriteBuffers);
  env->SetMethod(target, "writeString", WriteString);
  env->SetMethod(target, "realpath", RealPath);

  env->SetMethod(target, "chmod", Chmod);
  env->SetMethod(target, "fchmod", FChmod);
  // env->SetMethod(target, "lchmod", LChmod);

  env->SetMethod(target, "chown", Chown);
  env->SetMethod(target, "fchown", FChown);
  // env->SetMethod(target, "lchown", LChown);

  env->SetMethod(target, "utimes", UTimes);
  env->SetMethod(target, "futimes", FUTimes);

  env->SetMethod(target, "mkdtemp", Mkdtemp);

  env->SetMethod(target, "getStatValues", GetStatValues);

  StatWatcher::Initialize(env, target);

  // Create FunctionTemplate for FSReqWrap
  Local<FunctionTemplate> fst =
      FunctionTemplate::New(env->isolate(), NewFSReqWrap);
  fst->InstanceTemplate()->SetInternalFieldCount(1);
  fst->SetClassName(FIXED_ONE_BYTE_STRING(env->isolate(), "FSReqWrap"));
  target->Set(FIXED_ONE_BYTE_STRING(env->isolate(), "FSReqWrap"),
              fst->GetFunction());
}

}  // end namespace node

NODE_MODULE_CONTEXT_AWARE_BUILTIN(fs, node::InitFs)<|MERGE_RESOLUTION|>--- conflicted
+++ resolved
@@ -563,23 +563,12 @@
   BufferValue path(env->isolate(), args[0]);
   ASSERT_PATH(path)
 
-<<<<<<< HEAD
-  if (args[1]->IsFloat64Array()) {
-    Local<Float64Array> array = args[1].As<Float64Array>();
-    CHECK_EQ(array->Length(), 14);
-    Local<ArrayBuffer> ab = array->Buffer();
-    double* fields = static_cast<double*>(ab->GetContents().Data());
-    SYNC_CALL(stat, *path, *path)
-    FillStatsArray(fields, static_cast<const uv_stat_t*>(SYNC_REQ.ptr));
+  if (args[1]->IsObject()) {
 
 #if ENABLE_TTD_NODE
     ab->TTDRawBufferModifyNotifySync(array->ByteOffset(), 
                                      array->Length() * sizeof(double));
 #endif
-  } else if (args[1]->IsObject()) {
-=======
-  if (args[1]->IsObject()) {
->>>>>>> 5bda5faf
     ASYNC_CALL(stat, args[1], UTF8, *path)
   } else {
     SYNC_CALL(stat, *path, *path)
@@ -597,23 +586,12 @@
   BufferValue path(env->isolate(), args[0]);
   ASSERT_PATH(path)
 
-<<<<<<< HEAD
-  if (args[1]->IsFloat64Array()) {
-    Local<Float64Array> array = args[1].As<Float64Array>();
-    CHECK_EQ(array->Length(), 14);
-    Local<ArrayBuffer> ab = array->Buffer();
-    double* fields = static_cast<double*>(ab->GetContents().Data());
-    SYNC_CALL(lstat, *path, *path)
-    FillStatsArray(fields, static_cast<const uv_stat_t*>(SYNC_REQ.ptr));
+  if (args[1]->IsObject()) {
 
 #if ENABLE_TTD_NODE
     ab->TTDRawBufferModifyNotifySync(array->ByteOffset(),
                                      array->Length() * sizeof(double));
 #endif
-  } else if (args[1]->IsObject()) {
-=======
-  if (args[1]->IsObject()) {
->>>>>>> 5bda5faf
     ASYNC_CALL(lstat, args[1], UTF8, *path)
   } else {
     SYNC_CALL(lstat, *path, *path)
@@ -632,23 +610,12 @@
 
   int fd = args[0]->Int32Value();
 
-<<<<<<< HEAD
-  if (args[1]->IsFloat64Array()) {
-    Local<Float64Array> array = args[1].As<Float64Array>();
-    CHECK_EQ(array->Length(), 14);
-    Local<ArrayBuffer> ab = array->Buffer();
-    double* fields = static_cast<double*>(ab->GetContents().Data());
-    SYNC_CALL(fstat, 0, fd)
-    FillStatsArray(fields, static_cast<const uv_stat_t*>(SYNC_REQ.ptr));
+  if (args[1]->IsObject()) {
 
 #if ENABLE_TTD_NODE
     ab->TTDRawBufferModifyNotifySync(array->ByteOffset(),
                                      array->Length() * sizeof(double));
 #endif
-  } else if (args[1]->IsObject()) {
-=======
-  if (args[1]->IsObject()) {
->>>>>>> 5bda5faf
     ASYNC_CALL(fstat, args[1], UTF8, fd)
   } else {
     SYNC_CALL(fstat, nullptr, fd)
