--- conflicted
+++ resolved
@@ -1460,8 +1460,7 @@
   uv_buf_t uvbuf = uv_buf_init(const_cast<char*>(buf), len);
 
   FSReqBase* req_wrap = GetReqWrap(env, args[5]);
-<<<<<<< HEAD
-  if (req_wrap != nullptr) {
+  if (req_wrap != nullptr) {  // read(fd, buffer, offset, len, pos, req)
 #if ENABLE_TTD_NODE
     if (s_doTTRecord || s_doTTReplay) {
       Buffer::TTDAsyncModRegister(buffer_obj, reinterpret_cast<byte*>(buf));
@@ -1469,25 +1468,17 @@
 #endif
     AsyncCall(env, req_wrap, args, "read", UTF8, AfterInteger,
               uv_fs_read, fd, &uvbuf, 1, pos);
-  } else {
-    SYNC_CALL(read, 0, fd, &uvbuf, 1, pos)
-    args.GetReturnValue().Set(SYNC_RESULT);
-#if ENABLE_TTD_NODE
-    if (s_doTTRecord || s_doTTReplay) {
-      Buffer::TTDSyncDataModNotify(buffer_obj, off, SYNC_RESULT);
-    }
-#endif
-=======
-  if (req_wrap != nullptr) {  // read(fd, buffer, offset, len, pos, req)
-    AsyncCall(env, req_wrap, args, "read", UTF8, AfterInteger,
-              uv_fs_read, fd, &uvbuf, 1, pos);
   } else {  // read(fd, buffer, offset, len, pos, undefined, ctx)
     CHECK_EQ(argc, 7);
     fs_req_wrap req_wrap;
     const int bytesRead = SyncCall(env, args[6], &req_wrap, "read",
                                    uv_fs_read, fd, &uvbuf, 1, pos);
     args.GetReturnValue().Set(bytesRead);
->>>>>>> 5a55a711
+#if ENABLE_TTD_NODE
+    if (s_doTTRecord || s_doTTReplay) {
+      Buffer::TTDSyncDataModNotify(buffer_obj, off, bytesRead);
+    }
+#endif
   }
 }
 
