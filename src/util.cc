// Copyright Joyent, Inc. and other Node contributors.
//
// Permission is hereby granted, free of charge, to any person obtaining a
// copy of this software and associated documentation files (the
// "Software"), to deal in the Software without restriction, including
// without limitation the rights to use, copy, modify, merge, publish,
// distribute, sublicense, and/or sell copies of the Software, and to permit
// persons to whom the Software is furnished to do so, subject to the
// following conditions:
//
// The above copyright notice and this permission notice shall be included
// in all copies or substantial portions of the Software.
//
// THE SOFTWARE IS PROVIDED "AS IS", WITHOUT WARRANTY OF ANY KIND, EXPRESS
// OR IMPLIED, INCLUDING BUT NOT LIMITED TO THE WARRANTIES OF
// MERCHANTABILITY, FITNESS FOR A PARTICULAR PURPOSE AND NONINFRINGEMENT. IN
// NO EVENT SHALL THE AUTHORS OR COPYRIGHT HOLDERS BE LIABLE FOR ANY CLAIM,
// DAMAGES OR OTHER LIABILITY, WHETHER IN AN ACTION OF CONTRACT, TORT OR
// OTHERWISE, ARISING FROM, OUT OF OR IN CONNECTION WITH THE SOFTWARE OR THE
// USE OR OTHER DEALINGS IN THE SOFTWARE.

<<<<<<< HEAD
#include "string_bytes.h"
=======
#include <stdio.h>
#include <sstream>
>>>>>>> 84bd6f3c
#include "node_buffer.h"
#include "node_errors.h"
#include "node_internals.h"
#include "string_bytes.h"
#include "uv.h"

namespace node {

using v8::Isolate;
using v8::Local;
using v8::String;
using v8::Value;

template <typename T>
static void MakeUtf8String(Isolate* isolate,
                           Local<Value> value,
                           T* target) {
  Local<String> string;
  if (!value->ToString(isolate->GetCurrentContext()).ToLocal(&string)) return;

  size_t storage;
  if (!StringBytes::StorageSize(isolate, string, UTF8).To(&storage)) return;
  storage += 1;
  target->AllocateSufficientStorage(storage);
  const int flags =
      String::NO_NULL_TERMINATION | String::REPLACE_INVALID_UTF8;
  const int length =
      string->WriteUtf8(isolate, target->out(), storage, 0, flags);
  target->SetLengthAndZeroTerminate(length);
}

Utf8Value::Utf8Value(Isolate* isolate, Local<Value> value) {
  if (value.IsEmpty())
    return;

  MakeUtf8String(isolate, value, this);
}


TwoByteValue::TwoByteValue(Isolate* isolate, Local<Value> value) {
  if (value.IsEmpty()) {
    return;
  }

  Local<String> string;
  if (!value->ToString(isolate->GetCurrentContext()).ToLocal(&string)) return;

  // Allocate enough space to include the null terminator
  const size_t storage = string->Length() + 1;
  AllocateSufficientStorage(storage);

  const int flags = String::NO_NULL_TERMINATION;
  const int length = string->Write(isolate, out(), 0, storage, flags);
  SetLengthAndZeroTerminate(length);
}

BufferValue::BufferValue(Isolate* isolate, Local<Value> value) {
  // Slightly different take on Utf8Value. If value is a String,
  // it will return a Utf8 encoded string. If value is a Buffer,
  // it will copy the data out of the Buffer as is.
  if (value.IsEmpty()) {
    // Dereferencing this object will return nullptr.
    Invalidate();
    return;
  }

  if (value->IsString()) {
    MakeUtf8String(isolate, value, this);
  } else if (Buffer::HasInstance(value)) {
    const size_t len = Buffer::Length(value);
    // Leave place for the terminating '\0' byte.
    AllocateSufficientStorage(len + 1);
    memcpy(out(), Buffer::Data(value), len);
    SetLengthAndZeroTerminate(len);
  } else {
    Invalidate();
  }
}

void LowMemoryNotification() {
  if (v8_initialized) {
    auto isolate = v8::Isolate::GetCurrent();
    if (isolate != nullptr) {
      isolate->LowMemoryNotification();
    }
  }
}

std::string GetHumanReadableProcessName() {
  char name[1024];
  GetHumanReadableProcessName(&name);
  return name;
}

void GetHumanReadableProcessName(char (*name)[1024]) {
  char title[1024] = "Node.js";
  uv_get_process_title(title, sizeof(title));
  snprintf(*name, sizeof(*name), "%s[%d]", title, uv_os_getpid());
}

std::set<std::string> ParseCommaSeparatedSet(const std::string& in) {
  std::set<std::string> out;
  if (in.empty())
    return out;
  std::istringstream in_stream(in);
  while (in_stream.good()) {
    std::string item;
    getline(in_stream, item, ',');
    out.emplace(std::move(item));
  }
  return out;
}

void ThrowErrStringTooLong(v8::Isolate* isolate) {
  isolate->ThrowException(ERR_STRING_TOO_LONG(isolate));
}

}  // namespace node<|MERGE_RESOLUTION|>--- conflicted
+++ resolved
@@ -19,12 +19,8 @@
 // OTHERWISE, ARISING FROM, OUT OF OR IN CONNECTION WITH THE SOFTWARE OR THE
 // USE OR OTHER DEALINGS IN THE SOFTWARE.
 
-<<<<<<< HEAD
-#include "string_bytes.h"
-=======
 #include <stdio.h>
 #include <sstream>
->>>>>>> 84bd6f3c
 #include "node_buffer.h"
 #include "node_errors.h"
 #include "node_internals.h"
