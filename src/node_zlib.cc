// Copyright Joyent, Inc. and other Node contributors.
//
// Permission is hereby granted, free of charge, to any person obtaining a
// copy of this software and associated documentation files (the
// "Software"), to deal in the Software without restriction, including
// without limitation the rights to use, copy, modify, merge, publish,
// distribute, sublicense, and/or sell copies of the Software, and to permit
// persons to whom the Software is furnished to do so, subject to the
// following conditions:
//
// The above copyright notice and this permission notice shall be included
// in all copies or substantial portions of the Software.
//
// THE SOFTWARE IS PROVIDED "AS IS", WITHOUT WARRANTY OF ANY KIND, EXPRESS
// OR IMPLIED, INCLUDING BUT NOT LIMITED TO THE WARRANTIES OF
// MERCHANTABILITY, FITNESS FOR A PARTICULAR PURPOSE AND NONINFRINGEMENT. IN
// NO EVENT SHALL THE AUTHORS OR COPYRIGHT HOLDERS BE LIABLE FOR ANY CLAIM,
// DAMAGES OR OTHER LIABILITY, WHETHER IN AN ACTION OF CONTRACT, TORT OR
// OTHERWISE, ARISING FROM, OUT OF OR IN CONNECTION WITH THE SOFTWARE OR THE
// USE OR OTHER DEALINGS IN THE SOFTWARE.

#include "node.h"
#include "node_buffer.h"
#include "node_internals.h"

#include "async_wrap-inl.h"
#include "env-inl.h"
#include "util-inl.h"

#include "v8.h"
#include "zlib.h"

#include <errno.h>
#include <stdlib.h>
#include <string.h>
#include <sys/types.h>
#include <atomic>

namespace node {

using v8::Array;
using v8::ArrayBuffer;
using v8::Context;
using v8::Function;
using v8::FunctionCallbackInfo;
using v8::FunctionTemplate;
using v8::HandleScope;
using v8::Int32;
using v8::Local;
using v8::Number;
using v8::Object;
using v8::String;
using v8::Uint32;
using v8::Uint32Array;
using v8::Value;

namespace {

enum node_zlib_mode {
  NONE,
  DEFLATE,
  INFLATE,
  GZIP,
  GUNZIP,
  DEFLATERAW,
  INFLATERAW,
  UNZIP
};

#define GZIP_HEADER_ID1 0x1f
#define GZIP_HEADER_ID2 0x8b

/**
 * Deflate/Inflate
 */
class ZCtx : public AsyncWrap, public ThreadPoolWork {
 public:
  ZCtx(Environment* env, Local<Object> wrap, node_zlib_mode mode)
      : AsyncWrap(env, wrap, AsyncWrap::PROVIDER_ZLIB),
        ThreadPoolWork(env),
        dictionary_(nullptr),
        dictionary_len_(0),
        err_(0),
        flush_(0),
        init_done_(false),
        level_(0),
        memLevel_(0),
        mode_(mode),
        strategy_(0),
        windowBits_(0),
        write_in_progress_(false),
        pending_close_(false),
        refs_(0),
        gzip_id_bytes_read_(0),
        write_result_(nullptr),
        write_result_ttdBuff(nullptr) {
    MakeWeak();
  }


  ~ZCtx() override {
    CHECK_EQ(false, write_in_progress_ && "write in progress");
    Close();
    CHECK_EQ(zlib_memory_, 0);
    CHECK_EQ(unreported_allocations_, 0);
  }

  void Close() {
    if (write_in_progress_) {
      pending_close_ = true;
      return;
    }

    pending_close_ = false;
    CHECK(init_done_ && "close before init");
    CHECK_LE(mode_, UNZIP);

    AllocScope alloc_scope(this);
    int status = Z_OK;
    if (mode_ == DEFLATE || mode_ == GZIP || mode_ == DEFLATERAW) {
      status = deflateEnd(&strm_);
    } else if (mode_ == INFLATE || mode_ == GUNZIP || mode_ == INFLATERAW ||
               mode_ == UNZIP) {
      status = inflateEnd(&strm_);
    }

    CHECK(status == Z_OK || status == Z_DATA_ERROR);
    mode_ = NONE;

    if (dictionary_ != nullptr) {
      delete[] dictionary_;
      dictionary_ = nullptr;
    }
  }


  static void Close(const FunctionCallbackInfo<Value>& args) {
    ZCtx* ctx;
    ASSIGN_OR_RETURN_UNWRAP(&ctx, args.Holder());
    ctx->Close();
  }


  // write(flush, in, in_off, in_len, out, out_off, out_len)
  template <bool async>
  static void Write(const FunctionCallbackInfo<Value>& args) {
    CHECK_EQ(args.Length(), 7);

    ZCtx* ctx;
    ASSIGN_OR_RETURN_UNWRAP(&ctx, args.Holder());
    CHECK(ctx->init_done_ && "write before init");
    CHECK(ctx->mode_ != NONE && "already finalized");

    CHECK_EQ(false, ctx->write_in_progress_ && "write already in progress");
    CHECK_EQ(false, ctx->pending_close_ && "close is pending");
    ctx->write_in_progress_ = true;
    ctx->Ref();

    CHECK_EQ(false, args[0]->IsUndefined() && "must provide flush value");

    Environment* env = ctx->env();
    Local<Context> context = env->context();

    unsigned int flush;
    if (!args[0]->Uint32Value(context).To(&flush)) return;

    if (flush != Z_NO_FLUSH &&
        flush != Z_PARTIAL_FLUSH &&
        flush != Z_SYNC_FLUSH &&
        flush != Z_FULL_FLUSH &&
        flush != Z_FINISH &&
        flush != Z_BLOCK) {
      CHECK(0 && "Invalid flush value");
    }

    AllocScope alloc_scope(ctx);

    Bytef* in;
    Bytef* out;
    uint32_t in_off, in_len, out_off, out_len;

    if (args[1]->IsNull()) {
      // just a flush
      in = nullptr;
      in_len = 0;
      in_off = 0;
    } else {
      CHECK(Buffer::HasInstance(args[1]));
      Local<Object> in_buf;
      in_buf = args[1]->ToObject(context).ToLocalChecked();
      if (!args[2]->Uint32Value(context).To(&in_off)) return;
      if (!args[3]->Uint32Value(context).To(&in_len)) return;

      CHECK(Buffer::IsWithinBounds(in_off, in_len, Buffer::Length(in_buf)));
      in = reinterpret_cast<Bytef *>(Buffer::Data(in_buf) + in_off);
    }

    CHECK(Buffer::HasInstance(args[4]));
    Local<Object> out_buf = args[4]->ToObject(context).ToLocalChecked();
    if (!args[5]->Uint32Value(context).To(&out_off)) return;
    if (!args[6]->Uint32Value(context).To(&out_len)) return;
    CHECK(Buffer::IsWithinBounds(out_off, out_len, Buffer::Length(out_buf)));
    out = reinterpret_cast<Bytef *>(Buffer::Data(out_buf) + out_off);

    ctx->strm_.avail_in = in_len;
    ctx->strm_.next_in = in;
    ctx->strm_.avail_out = out_len;
    ctx->strm_.next_out = out;
    ctx->flush_ = flush;

    if (!async) {
      // sync version
      env->PrintSyncTrace();
      ctx->DoThreadPoolWork();

      TTD_NATIVE_BUFFER_ACCESS_NOTIFY("ZLib sync");

      if (ctx->CheckError()) {
        ctx->write_result_[0] = ctx->strm_.avail_out;
        ctx->write_result_[1] = ctx->strm_.avail_in;
        ctx->write_in_progress_ = false;
<<<<<<< HEAD

#if ENABLE_TTD_NODE
        if (s_doTTRecord || s_doTTReplay) {
          const size_t modSize = 2 * sizeof(uint32_t);
          auto ttdbuf = ctx->write_result_ttdBuff->Buffer();
          ttdbuf->TTDRawBufferModifyNotifySync(0, modSize);
        }
#endif

        ctx->Unref();
=======
>>>>>>> cdb35984
      }
      ctx->Unref();
      return;
    }

#if ENABLE_TTD_NODE
    if (s_doTTRecord || s_doTTReplay) {
      Buffer::TTDAsyncModRegister(out_buf, out);

      v8::Local<v8::ArrayBuffer> ttdbuf = ctx->write_result_ttdBuff->Buffer();
      byte* ttdraw = static_cast<byte*>(ttdbuf->GetContents().Data());
      ttdbuf->TTDRawBufferNotifyRegisterForModification(ttdraw);
    }
#endif

    // async version
    ctx->ScheduleWork();
  }

  // thread pool!
  // This function may be called multiple times on the uv_work pool
  // for a single write() call, until all of the input bytes have
  // been consumed.
  void DoThreadPoolWork() override {
    const Bytef* next_expected_header_byte = nullptr;

    // If the avail_out is left at 0, then it means that it ran out
    // of room.  If there was avail_out left over, then it means
    // that all of the input was consumed.
    switch (mode_) {
      case DEFLATE:
      case GZIP:
      case DEFLATERAW:
        err_ = deflate(&strm_, flush_);
        break;
      case UNZIP:
        if (strm_.avail_in > 0) {
          next_expected_header_byte = strm_.next_in;
        }

        switch (gzip_id_bytes_read_) {
          case 0:
            if (next_expected_header_byte == nullptr) {
              break;
            }

            if (*next_expected_header_byte == GZIP_HEADER_ID1) {
              gzip_id_bytes_read_ = 1;
              next_expected_header_byte++;

              if (strm_.avail_in == 1) {
                // The only available byte was already read.
                break;
              }
            } else {
              mode_ = INFLATE;
              break;
            }

            // fallthrough
          case 1:
            if (next_expected_header_byte == nullptr) {
              break;
            }

            if (*next_expected_header_byte == GZIP_HEADER_ID2) {
              gzip_id_bytes_read_ = 2;
              mode_ = GUNZIP;
            } else {
              // There is no actual difference between INFLATE and INFLATERAW
              // (after initialization).
              mode_ = INFLATE;
            }

            break;
          default:
            CHECK(0 && "invalid number of gzip magic number bytes read");
        }

        // fallthrough
      case INFLATE:
      case GUNZIP:
      case INFLATERAW:
        err_ = inflate(&strm_, flush_);

        // If data was encoded with dictionary (INFLATERAW will have it set in
        // SetDictionary, don't repeat that here)
        if (mode_ != INFLATERAW &&
            err_ == Z_NEED_DICT &&
            dictionary_ != nullptr) {
          // Load it
          err_ = inflateSetDictionary(&strm_, dictionary_, dictionary_len_);
          if (err_ == Z_OK) {
            // And try to decode again
            err_ = inflate(&strm_, flush_);
          } else if (err_ == Z_DATA_ERROR) {
            // Both inflateSetDictionary() and inflate() return Z_DATA_ERROR.
            // Make it possible for After() to tell a bad dictionary from bad
            // input.
            err_ = Z_NEED_DICT;
          }
        }

        while (strm_.avail_in > 0 &&
               mode_ == GUNZIP &&
               err_ == Z_STREAM_END &&
               strm_.next_in[0] != 0x00) {
          // Bytes remain in input buffer. Perhaps this is another compressed
          // member in the same archive, or just trailing garbage.
          // Trailing zero bytes are okay, though, since they are frequently
          // used for padding.

          Reset();
          err_ = inflate(&strm_, flush_);
        }
        break;
      default:
        UNREACHABLE();
    }

    // pass any errors back to the main thread to deal with.

    // now After will emit the output, and
    // either schedule another call to Process,
    // or shift the queue and call Process.
  }


  bool CheckError() {
    // Acceptable error states depend on the type of zlib stream.
    switch (err_) {
    case Z_OK:
    case Z_BUF_ERROR:
      if (strm_.avail_out != 0 && flush_ == Z_FINISH) {
        Error("unexpected end of file");
        return false;
      }
    case Z_STREAM_END:
      // normal statuses, not fatal
      break;
    case Z_NEED_DICT:
      if (dictionary_ == nullptr)
        Error("Missing dictionary");
      else
        Error("Bad dictionary");
      return false;
    default:
      // something else.
      Error("Zlib error");
      return false;
    }

    return true;
  }


  // v8 land!
  void AfterThreadPoolWork(int status) override {
    AllocScope alloc_scope(this);
    OnScopeLeave on_scope_leave([&]() { Unref(); });

    write_in_progress_ = false;

    if (status == UV_ECANCELED) {
      Close();
      return;
    }

    CHECK_EQ(status, 0);

    HandleScope handle_scope(env()->isolate());
    Context::Scope context_scope(env()->context());

    if (!CheckError())
      return;

    write_result_[0] = strm_.avail_out;
    write_result_[1] = strm_.avail_in;

#if ENABLE_TTD_NODE
    if (s_doTTRecord || s_doTTReplay) {
      Buffer::TTDAsyncModNotify(strm_.next_out);

      v8::Local<v8::ArrayBuffer> ttdbuf = write_result_ttdBuff->Buffer();
      byte* ttdraw = static_cast<byte*>(ttdbuf->GetContents().Data());
      const size_t modSize = 2 * sizeof(uint32_t);
      ttdbuf->TTDRawBufferAsyncModifyComplete(ttdraw + modSize);
    }
#endif

    // call the write() cb
    Local<Function> cb = PersistentToLocal(env()->isolate(),
                                           write_js_callback_);
    MakeCallback(cb, 0, nullptr);

    if (pending_close_)
      Close();
  }

  // TODO(addaleax): Switch to modern error system (node_errors.h).
  void Error(const char* message) {
    // If you hit this assertion, you forgot to enter the v8::Context first.
    CHECK_EQ(env()->context(), env()->isolate()->GetCurrentContext());

    if (strm_.msg != nullptr) {
      message = strm_.msg;
    }

#if ENABLE_TTD_NODE
    if (s_doTTRecord || s_doTTReplay) {
      Buffer::TTDAsyncModNotify(strm_.next_out);
    }
#endif

    HandleScope scope(env()->isolate());
    Local<Value> args[2] = {
      OneByteString(env()->isolate(), message),
      Number::New(env()->isolate(), err_)
    };
    MakeCallback(env()->onerror_string(), arraysize(args), args);

    // no hope of rescue.
    write_in_progress_ = false;
    if (pending_close_)
      Close();
  }

  static void New(const FunctionCallbackInfo<Value>& args) {
    Environment* env = Environment::GetCurrent(args);
    CHECK(args[0]->IsInt32());
    node_zlib_mode mode =
        static_cast<node_zlib_mode>(args[0].As<Int32>()->Value());
    new ZCtx(env, args.This(), mode);
  }

  // just pull the ints out of the args and call the other Init
  static void Init(const FunctionCallbackInfo<Value>& args) {
    // Refs: https://github.com/nodejs/node/issues/16649
    // Refs: https://github.com/nodejs/node/issues/14161
    if (args.Length() == 5) {
      fprintf(stderr,
          "WARNING: You are likely using a version of node-tar or npm that "
          "is incompatible with this version of Node.js.\nPlease use "
          "either the version of npm that is bundled with Node.js, or "
          "a version of npm (> 5.5.1 or < 5.4.0) or node-tar (> 4.0.1) "
          "that is compatible with Node.js 9 and above.\n");
    }
    CHECK(args.Length() == 7 &&
      "init(windowBits, level, memLevel, strategy, writeResult, writeCallback,"
      " dictionary)");

    ZCtx* ctx;
    ASSIGN_OR_RETURN_UNWRAP(&ctx, args.Holder());

    Local<Context> context = args.GetIsolate()->GetCurrentContext();

    // windowBits is special. On the compression side, 0 is an invalid value.
    // But on the decompression side, a value of 0 for windowBits tells zlib
    // to use the window size in the zlib header of the compressed stream.
    uint32_t windowBits;
    if (!args[0]->Uint32Value(context).To(&windowBits)) return;

    if (!((windowBits == 0) &&
          (ctx->mode_ == INFLATE ||
           ctx->mode_ == GUNZIP ||
           ctx->mode_ == UNZIP))) {
      CHECK(
          (windowBits >= Z_MIN_WINDOWBITS && windowBits <= Z_MAX_WINDOWBITS) &&
          "invalid windowBits");
    }

    int level;
    if (!args[1]->Int32Value(context).To(&level)) return;
    CHECK((level >= Z_MIN_LEVEL && level <= Z_MAX_LEVEL) &&
      "invalid compression level");

    uint32_t memLevel;
    if (!args[2]->Uint32Value(context).To(&memLevel)) return;
    CHECK((memLevel >= Z_MIN_MEMLEVEL && memLevel <= Z_MAX_MEMLEVEL) &&
          "invalid memlevel");

    uint32_t strategy;
    if (!args[3]->Uint32Value(context).To(&strategy)) return;
    CHECK((strategy == Z_FILTERED || strategy == Z_HUFFMAN_ONLY ||
           strategy == Z_RLE || strategy == Z_FIXED ||
           strategy == Z_DEFAULT_STRATEGY) &&
          "invalid strategy");

    CHECK(args[4]->IsUint32Array());
    Local<Uint32Array> array = args[4].As<Uint32Array>();
    Local<ArrayBuffer> ab = array->Buffer();
    uint32_t* write_result = static_cast<uint32_t*>(ab->GetContents().Data());

    Local<Function> write_js_callback = args[5].As<Function>();

    char* dictionary = nullptr;
    size_t dictionary_len = 0;
    if (Buffer::HasInstance(args[6])) {
      const char* dictionary_ = Buffer::Data(args[6]);
      dictionary_len = Buffer::Length(args[6]);

      dictionary = new char[dictionary_len];
      memcpy(dictionary, dictionary_, dictionary_len);
    }

    bool ret = Init(ctx, level, windowBits, memLevel, strategy, write_result,
                    *array, write_js_callback, dictionary, dictionary_len);
    if (!ret) goto end;

    ctx->SetDictionary();

   end:
    return args.GetReturnValue().Set(ret);
  }

  static void Params(const FunctionCallbackInfo<Value>& args) {
    CHECK(args.Length() == 2 && "params(level, strategy)");
    ZCtx* ctx;
    ASSIGN_OR_RETURN_UNWRAP(&ctx, args.Holder());
    Environment* env = ctx->env();
    int level;
    if (!args[0]->Int32Value(env->context()).To(&level)) return;
    int strategy;
    if (!args[1]->Int32Value(env->context()).To(&strategy)) return;
    ctx->Params(level, strategy);
  }

  static void Reset(const FunctionCallbackInfo<Value> &args) {
    ZCtx* ctx;
    ASSIGN_OR_RETURN_UNWRAP(&ctx, args.Holder());
    ctx->Reset();
    ctx->SetDictionary();
  }

  static bool Init(ZCtx* ctx, int level, int windowBits, int memLevel,
                   int strategy, uint32_t* write_result,
                   Uint32Array* write_resultTTDBuffer,
                   Local<Function> write_js_callback, char* dictionary,
                   size_t dictionary_len) {
    AllocScope alloc_scope(ctx);
    ctx->level_ = level;
    ctx->windowBits_ = windowBits;
    ctx->memLevel_ = memLevel;
    ctx->strategy_ = strategy;

    ctx->strm_.zalloc = AllocForZlib;
    ctx->strm_.zfree = FreeForZlib;
    ctx->strm_.opaque = static_cast<void*>(ctx);

    ctx->flush_ = Z_NO_FLUSH;

    ctx->err_ = Z_OK;

    if (ctx->mode_ == GZIP || ctx->mode_ == GUNZIP) {
      ctx->windowBits_ += 16;
    }

    if (ctx->mode_ == UNZIP) {
      ctx->windowBits_ += 32;
    }

    if (ctx->mode_ == DEFLATERAW || ctx->mode_ == INFLATERAW) {
      ctx->windowBits_ *= -1;
    }

    switch (ctx->mode_) {
      case DEFLATE:
      case GZIP:
      case DEFLATERAW:
        ctx->err_ = deflateInit2(&ctx->strm_,
                                 ctx->level_,
                                 Z_DEFLATED,
                                 ctx->windowBits_,
                                 ctx->memLevel_,
                                 ctx->strategy_);
        break;
      case INFLATE:
      case GUNZIP:
      case INFLATERAW:
      case UNZIP:
        ctx->err_ = inflateInit2(&ctx->strm_, ctx->windowBits_);
        break;
      default:
        UNREACHABLE();
    }

    ctx->dictionary_ = reinterpret_cast<Bytef *>(dictionary);
    ctx->dictionary_len_ = dictionary_len;

    ctx->write_in_progress_ = false;
    ctx->init_done_ = true;

    if (ctx->err_ != Z_OK) {
      if (dictionary != nullptr) {
        delete[] dictionary;
        ctx->dictionary_ = nullptr;
      }
      ctx->mode_ = NONE;
      return false;
    }

    ctx->write_result_ = write_result;
#if ENABLE_TTD_NODE
    JsTTDNotifyLongLivedReferenceAdd(write_resultTTDBuffer);
    ctx->write_result_ttdBuff = write_resultTTDBuffer;
#endif
    ctx->write_js_callback_.Reset(ctx->env()->isolate(), write_js_callback);
    return true;
  }

  void SetDictionary() {
    if (dictionary_ == nullptr)
      return;

    err_ = Z_OK;

    switch (mode_) {
      case DEFLATE:
      case DEFLATERAW:
        err_ = deflateSetDictionary(&strm_, dictionary_, dictionary_len_);
        break;
      case INFLATERAW:
        // The other inflate cases will have the dictionary set when inflate()
        // returns Z_NEED_DICT in Process()
        err_ = inflateSetDictionary(&strm_, dictionary_, dictionary_len_);
        break;
      default:
        break;
    }

    if (err_ != Z_OK) {
      Error("Failed to set dictionary");
    }
  }

  void Params(int level, int strategy) {
    AllocScope alloc_scope(this);

    err_ = Z_OK;

    switch (mode_) {
      case DEFLATE:
      case DEFLATERAW:
        err_ = deflateParams(&strm_, level, strategy);
        break;
      default:
        break;
    }

    if (err_ != Z_OK && err_ != Z_BUF_ERROR) {
      Error("Failed to set parameters");
    }
  }

  void Reset() {
    AllocScope alloc_scope(this);

    err_ = Z_OK;

    switch (mode_) {
      case DEFLATE:
      case DEFLATERAW:
      case GZIP:
        err_ = deflateReset(&strm_);
        break;
      case INFLATE:
      case INFLATERAW:
      case GUNZIP:
        err_ = inflateReset(&strm_);
        break;
      default:
        break;
    }

    if (err_ != Z_OK) {
      Error("Failed to reset stream");
    }
  }

  void MemoryInfo(MemoryTracker* tracker) const override {
    tracker->TrackThis(this);
    tracker->TrackFieldWithSize("dictionary", dictionary_len_);
    tracker->TrackFieldWithSize("zlib memory",
        zlib_memory_ + unreported_allocations_);
  }


  ADD_MEMORY_INFO_NAME(ZCtx)

 private:
  void Ref() {
    if (++refs_ == 1) {
      ClearWeak();
    }
  }

  void Unref() {
    CHECK_GT(refs_, 0);
    if (--refs_ == 0) {
      MakeWeak();
    }
  }

  // Allocation functions provided to zlib itself. We store the real size of
  // the allocated memory chunk just before the "payload" memory we return
  // to zlib.
  // Because we use zlib off the thread pool, we can not report memory directly
  // to V8; rather, we first store it as "unreported" memory in a separate
  // field and later report it back from the main thread.
  static void* AllocForZlib(void* data, uInt items, uInt size) {
    ZCtx* ctx = static_cast<ZCtx*>(data);
    size_t real_size =
        MultiplyWithOverflowCheck(static_cast<size_t>(items),
                                  static_cast<size_t>(size)) + sizeof(size_t);
    char* memory = UncheckedMalloc(real_size);
    if (UNLIKELY(memory == nullptr)) return nullptr;
    *reinterpret_cast<size_t*>(memory) = real_size;
    ctx->unreported_allocations_.fetch_add(real_size,
                                           std::memory_order_relaxed);
    return memory + sizeof(size_t);
  }

  static void FreeForZlib(void* data, void* pointer) {
    if (UNLIKELY(pointer == nullptr)) return;
    ZCtx* ctx = static_cast<ZCtx*>(data);
    char* real_pointer = static_cast<char*>(pointer) - sizeof(size_t);
    size_t real_size = *reinterpret_cast<size_t*>(real_pointer);
    ctx->unreported_allocations_.fetch_sub(real_size,
                                           std::memory_order_relaxed);
    free(real_pointer);
  }

  // This is called on the main thread after zlib may have allocated something
  // in order to report it back to V8.
  void AdjustAmountOfExternalAllocatedMemory() {
    ssize_t report =
        unreported_allocations_.exchange(0, std::memory_order_relaxed);
    if (report == 0) return;
    CHECK_IMPLIES(report < 0, zlib_memory_ >= static_cast<size_t>(-report));
    zlib_memory_ += report;
    env()->isolate()->AdjustAmountOfExternalAllocatedMemory(report);
  }

  struct AllocScope {
    explicit AllocScope(ZCtx* ctx) : ctx(ctx) {}
    ~AllocScope() { ctx->AdjustAmountOfExternalAllocatedMemory(); }
    ZCtx* ctx;
  };

  Bytef* dictionary_;
  size_t dictionary_len_;
  int err_;
  int flush_;
  bool init_done_;
  int level_;
  int memLevel_;
  node_zlib_mode mode_;
  int strategy_;
  z_stream strm_;
  int windowBits_;
  bool write_in_progress_;
  bool pending_close_;
  unsigned int refs_;
  unsigned int gzip_id_bytes_read_;
  uint32_t* write_result_;
  v8::Uint32Array* write_result_ttdBuff;  // must be kept alive by host
  Persistent<Function> write_js_callback_;
  std::atomic<ssize_t> unreported_allocations_{0};
  size_t zlib_memory_ = 0;
};


void Initialize(Local<Object> target,
                Local<Value> unused,
                Local<Context> context,
                void* priv) {
  Environment* env = Environment::GetCurrent(context);
  Local<FunctionTemplate> z = env->NewFunctionTemplate(ZCtx::New);

  z->InstanceTemplate()->SetInternalFieldCount(1);

  AsyncWrap::AddWrapMethods(env, z);
  env->SetProtoMethod(z, "write", ZCtx::Write<true>);
  env->SetProtoMethod(z, "writeSync", ZCtx::Write<false>);
  env->SetProtoMethod(z, "init", ZCtx::Init);
  env->SetProtoMethod(z, "close", ZCtx::Close);
  env->SetProtoMethod(z, "params", ZCtx::Params);
  env->SetProtoMethod(z, "reset", ZCtx::Reset);

  Local<String> zlibString = FIXED_ONE_BYTE_STRING(env->isolate(), "Zlib");
  z->SetClassName(zlibString);
  target->Set(zlibString, z->GetFunction());

  target->Set(FIXED_ONE_BYTE_STRING(env->isolate(), "ZLIB_VERSION"),
              FIXED_ONE_BYTE_STRING(env->isolate(), ZLIB_VERSION));
}

}  // anonymous namespace
}  // namespace node

NODE_BUILTIN_MODULE_CONTEXT_AWARE(zlib, node::Initialize)<|MERGE_RESOLUTION|>--- conflicted
+++ resolved
@@ -219,7 +219,6 @@
         ctx->write_result_[0] = ctx->strm_.avail_out;
         ctx->write_result_[1] = ctx->strm_.avail_in;
         ctx->write_in_progress_ = false;
-<<<<<<< HEAD
 
 #if ENABLE_TTD_NODE
         if (s_doTTRecord || s_doTTReplay) {
@@ -228,10 +227,6 @@
           ttdbuf->TTDRawBufferModifyNotifySync(0, modSize);
         }
 #endif
-
-        ctx->Unref();
-=======
->>>>>>> cdb35984
       }
       ctx->Unref();
       return;
