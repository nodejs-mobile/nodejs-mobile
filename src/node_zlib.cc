// Copyright Joyent, Inc. and other Node contributors.
//
// Permission is hereby granted, free of charge, to any person obtaining a
// copy of this software and associated documentation files (the
// "Software"), to deal in the Software without restriction, including
// without limitation the rights to use, copy, modify, merge, publish,
// distribute, sublicense, and/or sell copies of the Software, and to permit
// persons to whom the Software is furnished to do so, subject to the
// following conditions:
//
// The above copyright notice and this permission notice shall be included
// in all copies or substantial portions of the Software.
//
// THE SOFTWARE IS PROVIDED "AS IS", WITHOUT WARRANTY OF ANY KIND, EXPRESS
// OR IMPLIED, INCLUDING BUT NOT LIMITED TO THE WARRANTIES OF
// MERCHANTABILITY, FITNESS FOR A PARTICULAR PURPOSE AND NONINFRINGEMENT. IN
// NO EVENT SHALL THE AUTHORS OR COPYRIGHT HOLDERS BE LIABLE FOR ANY CLAIM,
// DAMAGES OR OTHER LIABILITY, WHETHER IN AN ACTION OF CONTRACT, TORT OR
// OTHERWISE, ARISING FROM, OUT OF OR IN CONNECTION WITH THE SOFTWARE OR THE
// USE OR OTHER DEALINGS IN THE SOFTWARE.

#include "node.h"
#include "node_buffer.h"
#include "node_internals.h"

#include "async_wrap-inl.h"
#include "env-inl.h"
#include "util-inl.h"

#include "v8.h"
#include "zlib.h"

#include <errno.h>
#include <stdlib.h>
#include <string.h>
#include <sys/types.h>

namespace node {

using v8::Array;
using v8::ArrayBuffer;
using v8::Context;
using v8::Function;
using v8::FunctionCallbackInfo;
using v8::FunctionTemplate;
using v8::HandleScope;
using v8::Local;
using v8::Number;
using v8::Object;
using v8::String;
using v8::Uint32Array;
using v8::Value;

namespace {

enum node_zlib_mode {
  NONE,
  DEFLATE,
  INFLATE,
  GZIP,
  GUNZIP,
  DEFLATERAW,
  INFLATERAW,
  UNZIP
};

#define GZIP_HEADER_ID1 0x1f
#define GZIP_HEADER_ID2 0x8b

/**
 * Deflate/Inflate
 */
class ZCtx : public AsyncWrap {
 public:
  ZCtx(Environment* env, Local<Object> wrap, node_zlib_mode mode)
      : AsyncWrap(env, wrap, AsyncWrap::PROVIDER_ZLIB),
        dictionary_(nullptr),
        dictionary_len_(0),
        err_(0),
        flush_(0),
        init_done_(false),
        level_(0),
        memLevel_(0),
        mode_(mode),
        strategy_(0),
        windowBits_(0),
        write_in_progress_(false),
        pending_close_(false),
        refs_(0),
        gzip_id_bytes_read_(0),
<<<<<<< HEAD
        write_result_(nullptr),
        write_result_ttdBuff(nullptr) {
    MakeWeak<ZCtx>(this);
    Wrap(wrap, this);
=======
        write_result_(nullptr) {
>>>>>>> 687867db
  }


  ~ZCtx() override {
    CHECK_EQ(false, write_in_progress_ && "write in progress");
    Close();
  }

  void Close() {
    if (write_in_progress_) {
      pending_close_ = true;
      return;
    }

    pending_close_ = false;
    CHECK(init_done_ && "close before init");
    CHECK_LE(mode_, UNZIP);

    int status = Z_OK;
    if (mode_ == DEFLATE || mode_ == GZIP || mode_ == DEFLATERAW) {
      status = deflateEnd(&strm_);
      int64_t change_in_bytes = -static_cast<int64_t>(kDeflateContextSize);
      env()->isolate()->AdjustAmountOfExternalAllocatedMemory(change_in_bytes);
    } else if (mode_ == INFLATE || mode_ == GUNZIP || mode_ == INFLATERAW ||
               mode_ == UNZIP) {
      status = inflateEnd(&strm_);
      int64_t change_in_bytes = -static_cast<int64_t>(kInflateContextSize);
      env()->isolate()->AdjustAmountOfExternalAllocatedMemory(change_in_bytes);
    }
    CHECK(status == Z_OK || status == Z_DATA_ERROR);
    mode_ = NONE;

    if (dictionary_ != nullptr) {
      delete[] dictionary_;
      dictionary_ = nullptr;
    }
  }


  static void Close(const FunctionCallbackInfo<Value>& args) {
    ZCtx* ctx;
    ASSIGN_OR_RETURN_UNWRAP(&ctx, args.Holder());
    ctx->Close();
  }


  // write(flush, in, in_off, in_len, out, out_off, out_len)
  template <bool async>
  static void Write(const FunctionCallbackInfo<Value>& args) {
    CHECK_EQ(args.Length(), 7);

    ZCtx* ctx;
    ASSIGN_OR_RETURN_UNWRAP(&ctx, args.Holder());
    CHECK(ctx->init_done_ && "write before init");
    CHECK(ctx->mode_ != NONE && "already finalized");

    CHECK_EQ(false, ctx->write_in_progress_ && "write already in progress");
    CHECK_EQ(false, ctx->pending_close_ && "close is pending");
    ctx->write_in_progress_ = true;
    ctx->Ref();

    CHECK_EQ(false, args[0]->IsUndefined() && "must provide flush value");

    unsigned int flush = args[0]->Uint32Value();

    if (flush != Z_NO_FLUSH &&
        flush != Z_PARTIAL_FLUSH &&
        flush != Z_SYNC_FLUSH &&
        flush != Z_FULL_FLUSH &&
        flush != Z_FINISH &&
        flush != Z_BLOCK) {
      CHECK(0 && "Invalid flush value");
    }

    Bytef *in;
    Bytef *out;
    size_t in_off, in_len, out_off, out_len;
    Environment* env = ctx->env();

    if (args[1]->IsNull()) {
      // just a flush
      in = nullptr;
      in_len = 0;
      in_off = 0;
    } else {
      CHECK(Buffer::HasInstance(args[1]));
      Local<Object> in_buf;
      in_buf = args[1]->ToObject(env->context()).ToLocalChecked();
      in_off = args[2]->Uint32Value();
      in_len = args[3]->Uint32Value();

      CHECK(Buffer::IsWithinBounds(in_off, in_len, Buffer::Length(in_buf)));
      in = reinterpret_cast<Bytef *>(Buffer::Data(in_buf) + in_off);
    }

    CHECK(Buffer::HasInstance(args[4]));
    Local<Object> out_buf = args[4]->ToObject(env->context()).ToLocalChecked();
    out_off = args[5]->Uint32Value();
    out_len = args[6]->Uint32Value();
    CHECK(Buffer::IsWithinBounds(out_off, out_len, Buffer::Length(out_buf)));
    out = reinterpret_cast<Bytef *>(Buffer::Data(out_buf) + out_off);

    // build up the work request
    uv_work_t* work_req = &(ctx->work_req_);

    ctx->strm_.avail_in = in_len;
    ctx->strm_.next_in = in;
    ctx->strm_.avail_out = out_len;
    ctx->strm_.next_out = out;
    ctx->flush_ = flush;

    if (!async) {
      // sync version
      env->PrintSyncTrace();
      Process(work_req);

      TTD_NATIVE_BUFFER_ACCESS_NOTIFY("ZLib sync");

      if (CheckError(ctx)) {
        ctx->write_result_[0] = ctx->strm_.avail_out;
        ctx->write_result_[1] = ctx->strm_.avail_in;
        ctx->write_in_progress_ = false;

#if ENABLE_TTD_NODE
        if (s_doTTRecord || s_doTTReplay) {
          const size_t modSize = 2 * sizeof(uint32_t);
          auto ttdbuf = ctx->write_result_ttdBuff->Buffer();
          ttdbuf->TTDRawBufferModifyNotifySync(0, modSize);
        }
#endif

        ctx->Unref();
      }
      return;
    }

#if ENABLE_TTD_NODE
    if (s_doTTRecord || s_doTTReplay) {
      Buffer::TTDAsyncModRegister(out_buf, out);

      v8::Local<v8::ArrayBuffer> ttdbuf = ctx->write_result_ttdBuff->Buffer();
      byte* ttdraw = static_cast<byte*>(ttdbuf->GetContents().Data());
      ttdbuf->TTDRawBufferNotifyRegisterForModification(ttdraw);
    }
#endif

    // async version
    uv_queue_work(env->event_loop(), work_req, ZCtx::Process, ZCtx::After);
  }


  // thread pool!
  // This function may be called multiple times on the uv_work pool
  // for a single write() call, until all of the input bytes have
  // been consumed.
  static void Process(uv_work_t* work_req) {
    ZCtx *ctx = ContainerOf(&ZCtx::work_req_, work_req);

    const Bytef* next_expected_header_byte = nullptr;

    // If the avail_out is left at 0, then it means that it ran out
    // of room.  If there was avail_out left over, then it means
    // that all of the input was consumed.
    switch (ctx->mode_) {
      case DEFLATE:
      case GZIP:
      case DEFLATERAW:
        ctx->err_ = deflate(&ctx->strm_, ctx->flush_);
        break;
      case UNZIP:
        if (ctx->strm_.avail_in > 0) {
          next_expected_header_byte = ctx->strm_.next_in;
        }

        switch (ctx->gzip_id_bytes_read_) {
          case 0:
            if (next_expected_header_byte == nullptr) {
              break;
            }

            if (*next_expected_header_byte == GZIP_HEADER_ID1) {
              ctx->gzip_id_bytes_read_ = 1;
              next_expected_header_byte++;

              if (ctx->strm_.avail_in == 1) {
                // The only available byte was already read.
                break;
              }
            } else {
              ctx->mode_ = INFLATE;
              break;
            }

            // fallthrough
          case 1:
            if (next_expected_header_byte == nullptr) {
              break;
            }

            if (*next_expected_header_byte == GZIP_HEADER_ID2) {
              ctx->gzip_id_bytes_read_ = 2;
              ctx->mode_ = GUNZIP;
            } else {
              // There is no actual difference between INFLATE and INFLATERAW
              // (after initialization).
              ctx->mode_ = INFLATE;
            }

            break;
          default:
            CHECK(0 && "invalid number of gzip magic number bytes read");
        }

        // fallthrough
      case INFLATE:
      case GUNZIP:
      case INFLATERAW:
        ctx->err_ = inflate(&ctx->strm_, ctx->flush_);

        // If data was encoded with dictionary (INFLATERAW will have it set in
        // SetDictionary, don't repeat that here)
        if (ctx->mode_ != INFLATERAW &&
            ctx->err_ == Z_NEED_DICT &&
            ctx->dictionary_ != nullptr) {
          // Load it
          ctx->err_ = inflateSetDictionary(&ctx->strm_,
                                           ctx->dictionary_,
                                           ctx->dictionary_len_);
          if (ctx->err_ == Z_OK) {
            // And try to decode again
            ctx->err_ = inflate(&ctx->strm_, ctx->flush_);
          } else if (ctx->err_ == Z_DATA_ERROR) {
            // Both inflateSetDictionary() and inflate() return Z_DATA_ERROR.
            // Make it possible for After() to tell a bad dictionary from bad
            // input.
            ctx->err_ = Z_NEED_DICT;
          }
        }

        while (ctx->strm_.avail_in > 0 &&
               ctx->mode_ == GUNZIP &&
               ctx->err_ == Z_STREAM_END &&
               ctx->strm_.next_in[0] != 0x00) {
          // Bytes remain in input buffer. Perhaps this is another compressed
          // member in the same archive, or just trailing garbage.
          // Trailing zero bytes are okay, though, since they are frequently
          // used for padding.

          Reset(ctx);
          ctx->err_ = inflate(&ctx->strm_, ctx->flush_);
        }
        break;
      default:
        UNREACHABLE();
    }

    // pass any errors back to the main thread to deal with.

    // now After will emit the output, and
    // either schedule another call to Process,
    // or shift the queue and call Process.
  }


  static bool CheckError(ZCtx* ctx) {
    // Acceptable error states depend on the type of zlib stream.
    switch (ctx->err_) {
    case Z_OK:
    case Z_BUF_ERROR:
      if (ctx->strm_.avail_out != 0 && ctx->flush_ == Z_FINISH) {
        ZCtx::Error(ctx, "unexpected end of file");
        return false;
      }
    case Z_STREAM_END:
      // normal statuses, not fatal
      break;
    case Z_NEED_DICT:
      if (ctx->dictionary_ == nullptr)
        ZCtx::Error(ctx, "Missing dictionary");
      else
        ZCtx::Error(ctx, "Bad dictionary");
      return false;
    default:
      // something else.
      ZCtx::Error(ctx, "Zlib error");
      return false;
    }

    return true;
  }


  // v8 land!
  static void After(uv_work_t* work_req, int status) {
    CHECK_EQ(status, 0);

    ZCtx* ctx = ContainerOf(&ZCtx::work_req_, work_req);
    Environment* env = ctx->env();

    HandleScope handle_scope(env->isolate());
    Context::Scope context_scope(env->context());

    if (!CheckError(ctx))
      return;

    ctx->write_result_[0] = ctx->strm_.avail_out;
    ctx->write_result_[1] = ctx->strm_.avail_in;
    ctx->write_in_progress_ = false;

#if ENABLE_TTD_NODE
    if (s_doTTRecord || s_doTTReplay) {
      Buffer::TTDAsyncModNotify(ctx->strm_.next_out);

      v8::Local<v8::ArrayBuffer> ttdbuf = ctx->write_result_ttdBuff->Buffer();
      byte* ttdraw = static_cast<byte*>(ttdbuf->GetContents().Data());
      const size_t modSize = 2 * sizeof(uint32_t);
      ttdbuf->TTDRawBufferAsyncModifyComplete(ttdraw + modSize);
    }
#endif

    // call the write() cb
    Local<Function> cb = PersistentToLocal(env->isolate(),
                                           ctx->write_js_callback_);
    ctx->MakeCallback(cb, 0, nullptr);

    ctx->Unref();
    if (ctx->pending_close_)
      ctx->Close();
  }

  static void Error(ZCtx* ctx, const char* message) {
    Environment* env = ctx->env();

    // If you hit this assertion, you forgot to enter the v8::Context first.
    CHECK_EQ(env->context(), env->isolate()->GetCurrentContext());

    if (ctx->strm_.msg != nullptr) {
      message = ctx->strm_.msg;
    }
#if ENABLE_TTD_NODE
    if (s_doTTRecord || s_doTTReplay) {
      Buffer::TTDAsyncModNotify(ctx->strm_.next_out);
    }
#endif

    HandleScope scope(env->isolate());
    Local<Value> args[2] = {
      OneByteString(env->isolate(), message),
      Number::New(env->isolate(), ctx->err_)
    };
    ctx->MakeCallback(env->onerror_string(), arraysize(args), args);

    // no hope of rescue.
    if (ctx->write_in_progress_)
      ctx->Unref();
    ctx->write_in_progress_ = false;
    if (ctx->pending_close_)
      ctx->Close();
  }

  static void New(const FunctionCallbackInfo<Value>& args) {
    Environment* env = Environment::GetCurrent(args);
    CHECK(args[0]->IsInt32());
    node_zlib_mode mode = static_cast<node_zlib_mode>(args[0]->Int32Value());
    new ZCtx(env, args.This(), mode);
  }

  // just pull the ints out of the args and call the other Init
  static void Init(const FunctionCallbackInfo<Value>& args) {
    // Refs: https://github.com/nodejs/node/issues/16649
    // Refs: https://github.com/nodejs/node/issues/14161
    if (args.Length() == 5) {
      fprintf(stderr,
          "WARNING: You are likely using a version of node-tar or npm that "
          "is incompatible with this version of Node.js.\nPlease use "
          "either the version of npm that is bundled with Node.js, or "
          "a version of npm (> 5.5.1 or < 5.4.0) or node-tar (> 4.0.1) "
          "that is compatible with Node.js 9 and above.\n");
    }
    CHECK(args.Length() == 7 &&
      "init(windowBits, level, memLevel, strategy, writeResult, writeCallback,"
      " dictionary)");

    ZCtx* ctx;
    ASSIGN_OR_RETURN_UNWRAP(&ctx, args.Holder());

    // windowBits is special. On the compression side, 0 is an invalid value.
    // But on the decompression side, a value of 0 for windowBits tells zlib
    // to use the window size in the zlib header of the compressed stream.
    int windowBits = args[0]->Uint32Value();
    if (!((windowBits == 0) &&
          (ctx->mode_ == INFLATE ||
           ctx->mode_ == GUNZIP ||
           ctx->mode_ == UNZIP))) {
      CHECK((windowBits >= Z_MIN_WINDOWBITS &&
             windowBits <= Z_MAX_WINDOWBITS) && "invalid windowBits");
    }

    int level = args[1]->Int32Value();
    CHECK((level >= Z_MIN_LEVEL && level <= Z_MAX_LEVEL) &&
      "invalid compression level");

    int memLevel = args[2]->Uint32Value();
    CHECK((memLevel >= Z_MIN_MEMLEVEL && memLevel <= Z_MAX_MEMLEVEL) &&
      "invalid memlevel");

    int strategy = args[3]->Uint32Value();
    CHECK((strategy == Z_FILTERED ||
           strategy == Z_HUFFMAN_ONLY ||
           strategy == Z_RLE ||
           strategy == Z_FIXED ||
           strategy == Z_DEFAULT_STRATEGY) && "invalid strategy");

    CHECK(args[4]->IsUint32Array());
    Local<Uint32Array> array = args[4].As<Uint32Array>();
    Local<ArrayBuffer> ab = array->Buffer();
    uint32_t* write_result = static_cast<uint32_t*>(ab->GetContents().Data());

    Local<Function> write_js_callback = args[5].As<Function>();

    char* dictionary = nullptr;
    size_t dictionary_len = 0;
    if (Buffer::HasInstance(args[6])) {
      const char* dictionary_ = Buffer::Data(args[6]);
      dictionary_len = Buffer::Length(args[6]);

      dictionary = new char[dictionary_len];
      memcpy(dictionary, dictionary_, dictionary_len);
    }

    bool ret = Init(ctx, level, windowBits, memLevel, strategy, write_result,
                    *array, write_js_callback, dictionary, dictionary_len);
    if (!ret) goto end;

    SetDictionary(ctx);

   end:
    return args.GetReturnValue().Set(ret);
  }

  static void Params(const FunctionCallbackInfo<Value>& args) {
    CHECK(args.Length() == 2 && "params(level, strategy)");
    ZCtx* ctx;
    ASSIGN_OR_RETURN_UNWRAP(&ctx, args.Holder());
    Params(ctx, args[0]->Int32Value(), args[1]->Int32Value());
  }

  static void Reset(const FunctionCallbackInfo<Value> &args) {
    ZCtx* ctx;
    ASSIGN_OR_RETURN_UNWRAP(&ctx, args.Holder());
    Reset(ctx);
    SetDictionary(ctx);
  }

  static bool Init(ZCtx *ctx, int level, int windowBits, int memLevel,
                   int strategy, uint32_t* write_result,
                   Uint32Array* write_resultTTDBuffer,
                   Local<Function> write_js_callback, char* dictionary,
                   size_t dictionary_len) {
    ctx->level_ = level;
    ctx->windowBits_ = windowBits;
    ctx->memLevel_ = memLevel;
    ctx->strategy_ = strategy;

    ctx->strm_.zalloc = Z_NULL;
    ctx->strm_.zfree = Z_NULL;
    ctx->strm_.opaque = Z_NULL;

    ctx->flush_ = Z_NO_FLUSH;

    ctx->err_ = Z_OK;

    if (ctx->mode_ == GZIP || ctx->mode_ == GUNZIP) {
      ctx->windowBits_ += 16;
    }

    if (ctx->mode_ == UNZIP) {
      ctx->windowBits_ += 32;
    }

    if (ctx->mode_ == DEFLATERAW || ctx->mode_ == INFLATERAW) {
      ctx->windowBits_ *= -1;
    }

    switch (ctx->mode_) {
      case DEFLATE:
      case GZIP:
      case DEFLATERAW:
        ctx->err_ = deflateInit2(&ctx->strm_,
                                 ctx->level_,
                                 Z_DEFLATED,
                                 ctx->windowBits_,
                                 ctx->memLevel_,
                                 ctx->strategy_);
        ctx->env()->isolate()
            ->AdjustAmountOfExternalAllocatedMemory(kDeflateContextSize);
        break;
      case INFLATE:
      case GUNZIP:
      case INFLATERAW:
      case UNZIP:
        ctx->err_ = inflateInit2(&ctx->strm_, ctx->windowBits_);
        ctx->env()->isolate()
            ->AdjustAmountOfExternalAllocatedMemory(kInflateContextSize);
        break;
      default:
        UNREACHABLE();
    }

    ctx->dictionary_ = reinterpret_cast<Bytef *>(dictionary);
    ctx->dictionary_len_ = dictionary_len;

    ctx->write_in_progress_ = false;
    ctx->init_done_ = true;

    if (ctx->err_ != Z_OK) {
      if (dictionary != nullptr) {
        delete[] dictionary;
        ctx->dictionary_ = nullptr;
      }
      ctx->mode_ = NONE;
      return false;
    }

    ctx->write_result_ = write_result;
#if ENABLE_TTD_NODE
    JsTTDNotifyLongLivedReferenceAdd(write_resultTTDBuffer);
    ctx->write_result_ttdBuff = write_resultTTDBuffer;
#endif
    ctx->write_js_callback_.Reset(ctx->env()->isolate(), write_js_callback);
    return true;
  }

  static void SetDictionary(ZCtx* ctx) {
    if (ctx->dictionary_ == nullptr)
      return;

    ctx->err_ = Z_OK;

    switch (ctx->mode_) {
      case DEFLATE:
      case DEFLATERAW:
        ctx->err_ = deflateSetDictionary(&ctx->strm_,
                                         ctx->dictionary_,
                                         ctx->dictionary_len_);
        break;
      case INFLATERAW:
        // The other inflate cases will have the dictionary set when inflate()
        // returns Z_NEED_DICT in Process()
        ctx->err_ = inflateSetDictionary(&ctx->strm_,
                                         ctx->dictionary_,
                                         ctx->dictionary_len_);
        break;
      default:
        break;
    }

    if (ctx->err_ != Z_OK) {
      ZCtx::Error(ctx, "Failed to set dictionary");
    }
  }

  static void Params(ZCtx* ctx, int level, int strategy) {
    ctx->err_ = Z_OK;

    switch (ctx->mode_) {
      case DEFLATE:
      case DEFLATERAW:
        ctx->err_ = deflateParams(&ctx->strm_, level, strategy);
        break;
      default:
        break;
    }

    if (ctx->err_ != Z_OK && ctx->err_ != Z_BUF_ERROR) {
      ZCtx::Error(ctx, "Failed to set parameters");
    }
  }

  static void Reset(ZCtx* ctx) {
    ctx->err_ = Z_OK;

    switch (ctx->mode_) {
      case DEFLATE:
      case DEFLATERAW:
      case GZIP:
        ctx->err_ = deflateReset(&ctx->strm_);
        break;
      case INFLATE:
      case INFLATERAW:
      case GUNZIP:
        ctx->err_ = inflateReset(&ctx->strm_);
        break;
      default:
        break;
    }

    if (ctx->err_ != Z_OK) {
      ZCtx::Error(ctx, "Failed to reset stream");
    }
  }

  size_t self_size() const override { return sizeof(*this); }

 private:
  void Ref() {
    if (++refs_ == 1) {
      ClearWeak();
    }
  }

  void Unref() {
    CHECK_GT(refs_, 0);
    if (--refs_ == 0) {
      MakeWeak();
    }
  }

  static const int kDeflateContextSize = 16384;  // approximate
  static const int kInflateContextSize = 10240;  // approximate

  Bytef* dictionary_;
  size_t dictionary_len_;
  int err_;
  int flush_;
  bool init_done_;
  int level_;
  int memLevel_;
  node_zlib_mode mode_;
  int strategy_;
  z_stream strm_;
  int windowBits_;
  uv_work_t work_req_;
  bool write_in_progress_;
  bool pending_close_;
  unsigned int refs_;
  unsigned int gzip_id_bytes_read_;
  uint32_t* write_result_;
  v8::Uint32Array* write_result_ttdBuff;  // must be kept alive by host
  Persistent<Function> write_js_callback_;
};


void Initialize(Local<Object> target,
                Local<Value> unused,
                Local<Context> context,
                void* priv) {
  Environment* env = Environment::GetCurrent(context);
  Local<FunctionTemplate> z = env->NewFunctionTemplate(ZCtx::New);

  z->InstanceTemplate()->SetInternalFieldCount(1);

  AsyncWrap::AddWrapMethods(env, z);
  env->SetProtoMethod(z, "write", ZCtx::Write<true>);
  env->SetProtoMethod(z, "writeSync", ZCtx::Write<false>);
  env->SetProtoMethod(z, "init", ZCtx::Init);
  env->SetProtoMethod(z, "close", ZCtx::Close);
  env->SetProtoMethod(z, "params", ZCtx::Params);
  env->SetProtoMethod(z, "reset", ZCtx::Reset);

  Local<String> zlibString = FIXED_ONE_BYTE_STRING(env->isolate(), "Zlib");
  z->SetClassName(zlibString);
  target->Set(zlibString, z->GetFunction());

  target->Set(FIXED_ONE_BYTE_STRING(env->isolate(), "ZLIB_VERSION"),
              FIXED_ONE_BYTE_STRING(env->isolate(), ZLIB_VERSION));
}

}  // anonymous namespace
}  // namespace node

NODE_BUILTIN_MODULE_CONTEXT_AWARE(zlib, node::Initialize)<|MERGE_RESOLUTION|>--- conflicted
+++ resolved
@@ -88,14 +88,8 @@
         pending_close_(false),
         refs_(0),
         gzip_id_bytes_read_(0),
-<<<<<<< HEAD
         write_result_(nullptr),
         write_result_ttdBuff(nullptr) {
-    MakeWeak<ZCtx>(this);
-    Wrap(wrap, this);
-=======
-        write_result_(nullptr) {
->>>>>>> 687867db
   }
 
 
