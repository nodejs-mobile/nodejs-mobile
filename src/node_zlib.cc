--- conflicted
+++ resolved
@@ -507,15 +507,10 @@
       memcpy(dictionary, dictionary_, dictionary_len);
     }
 
-<<<<<<< HEAD
-    Init(ctx, level, windowBits, memLevel, strategy, write_result, *array,
-         write_js_callback, dictionary, dictionary_len);
-=======
     bool ret = Init(ctx, level, windowBits, memLevel, strategy, write_result,
-                    write_js_callback, dictionary, dictionary_len);
+                    *array, write_js_callback, dictionary, dictionary_len);
     if (!ret) goto end;
 
->>>>>>> 896eaf68
     SetDictionary(ctx);
 
    end:
