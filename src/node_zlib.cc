// Copyright Joyent, Inc. and other Node contributors.
//
// Permission is hereby granted, free of charge, to any person obtaining a
// copy of this software and associated documentation files (the
// "Software"), to deal in the Software without restriction, including
// without limitation the rights to use, copy, modify, merge, publish,
// distribute, sublicense, and/or sell copies of the Software, and to permit
// persons to whom the Software is furnished to do so, subject to the
// following conditions:
//
// The above copyright notice and this permission notice shall be included
// in all copies or substantial portions of the Software.
//
// THE SOFTWARE IS PROVIDED "AS IS", WITHOUT WARRANTY OF ANY KIND, EXPRESS
// OR IMPLIED, INCLUDING BUT NOT LIMITED TO THE WARRANTIES OF
// MERCHANTABILITY, FITNESS FOR A PARTICULAR PURPOSE AND NONINFRINGEMENT. IN
// NO EVENT SHALL THE AUTHORS OR COPYRIGHT HOLDERS BE LIABLE FOR ANY CLAIM,
// DAMAGES OR OTHER LIABILITY, WHETHER IN AN ACTION OF CONTRACT, TORT OR
// OTHERWISE, ARISING FROM, OUT OF OR IN CONNECTION WITH THE SOFTWARE OR THE
// USE OR OTHER DEALINGS IN THE SOFTWARE.

#include "node.h"
#include "node_buffer.h"
#include "node_internals.h"

#include "async_wrap-inl.h"
#include "env-inl.h"
#include "util-inl.h"

#include "v8.h"
#include "zlib.h"

#include <errno.h>
#include <stdlib.h>
#include <string.h>
#include <sys/types.h>
#include <atomic>

namespace node {

using v8::Array;
using v8::ArrayBuffer;
using v8::Context;
using v8::Function;
using v8::FunctionCallbackInfo;
using v8::FunctionTemplate;
using v8::HandleScope;
using v8::Int32;
using v8::Local;
using v8::Number;
using v8::Object;
using v8::String;
using v8::Uint32;
using v8::Uint32Array;
using v8::Value;

namespace {

enum node_zlib_mode {
  NONE,
  DEFLATE,
  INFLATE,
  GZIP,
  GUNZIP,
  DEFLATERAW,
  INFLATERAW,
  UNZIP
};

#define GZIP_HEADER_ID1 0x1f
#define GZIP_HEADER_ID2 0x8b

/**
 * Deflate/Inflate
 */
class ZCtx : public AsyncWrap, public ThreadPoolWork {
 public:
  ZCtx(Environment* env, Local<Object> wrap, node_zlib_mode mode)
      : AsyncWrap(env, wrap, AsyncWrap::PROVIDER_ZLIB),
        ThreadPoolWork(env),
        err_(0),
        flush_(0),
        init_done_(false),
        level_(0),
        memLevel_(0),
        mode_(mode),
        strategy_(0),
        windowBits_(0),
        write_in_progress_(false),
        pending_close_(false),
        refs_(0),
        gzip_id_bytes_read_(0),
        write_result_(nullptr),
        write_result_ttdBuff(nullptr) {
    MakeWeak();
  }


  ~ZCtx() override {
    CHECK_EQ(false, write_in_progress_ && "write in progress");
    Close();
    CHECK_EQ(zlib_memory_, 0);
    CHECK_EQ(unreported_allocations_, 0);
  }

  void Close() {
    if (write_in_progress_) {
      pending_close_ = true;
      return;
    }

    pending_close_ = false;
    CHECK(init_done_ && "close before init");
    CHECK_LE(mode_, UNZIP);

    AllocScope alloc_scope(this);
    int status = Z_OK;
    if (mode_ == DEFLATE || mode_ == GZIP || mode_ == DEFLATERAW) {
      status = deflateEnd(&strm_);
    } else if (mode_ == INFLATE || mode_ == GUNZIP || mode_ == INFLATERAW ||
               mode_ == UNZIP) {
      status = inflateEnd(&strm_);
    }

    CHECK(status == Z_OK || status == Z_DATA_ERROR);
    mode_ = NONE;

    dictionary_.clear();
  }


  static void Close(const FunctionCallbackInfo<Value>& args) {
    ZCtx* ctx;
    ASSIGN_OR_RETURN_UNWRAP(&ctx, args.Holder());
    ctx->Close();
  }


  // write(flush, in, in_off, in_len, out, out_off, out_len)
  template <bool async>
  static void Write(const FunctionCallbackInfo<Value>& args) {
    Environment* env = Environment::GetCurrent(args);
    Local<Context> context = env->context();
    CHECK_EQ(args.Length(), 7);

    uint32_t in_off, in_len, out_off, out_len, flush;
    char* in;
    char* out;

    CHECK_EQ(false, args[0]->IsUndefined() && "must provide flush value");
    if (!args[0]->Uint32Value(context).To(&flush)) return;

    if (flush != Z_NO_FLUSH &&
        flush != Z_PARTIAL_FLUSH &&
        flush != Z_SYNC_FLUSH &&
        flush != Z_FULL_FLUSH &&
        flush != Z_FINISH &&
        flush != Z_BLOCK) {
      CHECK(0 && "Invalid flush value");
    }

    if (args[1]->IsNull()) {
      // just a flush
      in = nullptr;
      in_len = 0;
      in_off = 0;
    } else {
      CHECK(Buffer::HasInstance(args[1]));
      Local<Object> in_buf = args[1].As<Object>();
      if (!args[2]->Uint32Value(context).To(&in_off)) return;
      if (!args[3]->Uint32Value(context).To(&in_len)) return;

      CHECK(Buffer::IsWithinBounds(in_off, in_len, Buffer::Length(in_buf)));
      in = Buffer::Data(in_buf) + in_off;
    }

    CHECK(Buffer::HasInstance(args[4]));
    Local<Object> out_buf = args[4].As<Object>();
    if (!args[5]->Uint32Value(context).To(&out_off)) return;
    if (!args[6]->Uint32Value(context).To(&out_len)) return;
    CHECK(Buffer::IsWithinBounds(out_off, out_len, Buffer::Length(out_buf)));
    out = Buffer::Data(out_buf) + out_off;

    ZCtx* ctx;
    ASSIGN_OR_RETURN_UNWRAP(&ctx, args.Holder());

    ctx->Write<async>(flush, in, in_len, out, out_len);
  }

  template <bool async>
  void Write(uint32_t flush,
             char* in, uint32_t in_len,
             char* out, uint32_t out_len) {
    AllocScope alloc_scope(this);

    CHECK(init_done_ && "write before init");
    CHECK(mode_ != NONE && "already finalized");

    CHECK_EQ(false, write_in_progress_);
    CHECK_EQ(false, pending_close_);
    write_in_progress_ = true;
    Ref();

    strm_.avail_in = in_len;
    strm_.next_in = reinterpret_cast<Bytef*>(in);
    strm_.avail_out = out_len;
    strm_.next_out = reinterpret_cast<Bytef*>(out);
    flush_ = flush;

    if (!async) {
      // sync version
<<<<<<< HEAD
      env->PrintSyncTrace();
      ctx->DoThreadPoolWork();

      TTD_NATIVE_BUFFER_ACCESS_NOTIFY("ZLib sync");

      if (ctx->CheckError()) {
        ctx->write_result_[0] = ctx->strm_.avail_out;
        ctx->write_result_[1] = ctx->strm_.avail_in;
        ctx->write_in_progress_ = false;

#if ENABLE_TTD_NODE
        if (s_doTTRecord || s_doTTReplay) {
          const size_t modSize = 2 * sizeof(uint32_t);
          auto ttdbuf = ctx->write_result_ttdBuff->Buffer();
          ttdbuf->TTDRawBufferModifyNotifySync(0, modSize);
        }
#endif
=======
      env()->PrintSyncTrace();
      DoThreadPoolWork();
      if (CheckError()) {
        write_result_[0] = strm_.avail_out;
        write_result_[1] = strm_.avail_in;
        write_in_progress_ = false;
>>>>>>> ab4af087
      }
      Unref();
      return;
    }

#if ENABLE_TTD_NODE
    if (s_doTTRecord || s_doTTReplay) {
      Buffer::TTDAsyncModRegister(out_buf, out);

      v8::Local<v8::ArrayBuffer> ttdbuf = ctx->write_result_ttdBuff->Buffer();
      byte* ttdraw = static_cast<byte*>(ttdbuf->GetContents().Data());
      ttdbuf->TTDRawBufferNotifyRegisterForModification(ttdraw);
    }
#endif

    // async version
    ScheduleWork();
  }

  // thread pool!
  // This function may be called multiple times on the uv_work pool
  // for a single write() call, until all of the input bytes have
  // been consumed.
  void DoThreadPoolWork() override {
    const Bytef* next_expected_header_byte = nullptr;

    // If the avail_out is left at 0, then it means that it ran out
    // of room.  If there was avail_out left over, then it means
    // that all of the input was consumed.
    switch (mode_) {
      case DEFLATE:
      case GZIP:
      case DEFLATERAW:
        err_ = deflate(&strm_, flush_);
        break;
      case UNZIP:
        if (strm_.avail_in > 0) {
          next_expected_header_byte = strm_.next_in;
        }

        switch (gzip_id_bytes_read_) {
          case 0:
            if (next_expected_header_byte == nullptr) {
              break;
            }

            if (*next_expected_header_byte == GZIP_HEADER_ID1) {
              gzip_id_bytes_read_ = 1;
              next_expected_header_byte++;

              if (strm_.avail_in == 1) {
                // The only available byte was already read.
                break;
              }
            } else {
              mode_ = INFLATE;
              break;
            }

            // fallthrough
          case 1:
            if (next_expected_header_byte == nullptr) {
              break;
            }

            if (*next_expected_header_byte == GZIP_HEADER_ID2) {
              gzip_id_bytes_read_ = 2;
              mode_ = GUNZIP;
            } else {
              // There is no actual difference between INFLATE and INFLATERAW
              // (after initialization).
              mode_ = INFLATE;
            }

            break;
          default:
            CHECK(0 && "invalid number of gzip magic number bytes read");
        }

        // fallthrough
      case INFLATE:
      case GUNZIP:
      case INFLATERAW:
        err_ = inflate(&strm_, flush_);

        // If data was encoded with dictionary (INFLATERAW will have it set in
        // SetDictionary, don't repeat that here)
        if (mode_ != INFLATERAW &&
            err_ == Z_NEED_DICT &&
            !dictionary_.empty()) {
          // Load it
          err_ = inflateSetDictionary(&strm_,
                                      dictionary_.data(),
                                      dictionary_.size());
          if (err_ == Z_OK) {
            // And try to decode again
            err_ = inflate(&strm_, flush_);
          } else if (err_ == Z_DATA_ERROR) {
            // Both inflateSetDictionary() and inflate() return Z_DATA_ERROR.
            // Make it possible for After() to tell a bad dictionary from bad
            // input.
            err_ = Z_NEED_DICT;
          }
        }

        while (strm_.avail_in > 0 &&
               mode_ == GUNZIP &&
               err_ == Z_STREAM_END &&
               strm_.next_in[0] != 0x00) {
          // Bytes remain in input buffer. Perhaps this is another compressed
          // member in the same archive, or just trailing garbage.
          // Trailing zero bytes are okay, though, since they are frequently
          // used for padding.

          Reset();
          err_ = inflate(&strm_, flush_);
        }
        break;
      default:
        UNREACHABLE();
    }

    // pass any errors back to the main thread to deal with.

    // now After will emit the output, and
    // either schedule another call to Process,
    // or shift the queue and call Process.
  }


  bool CheckError() {
    // Acceptable error states depend on the type of zlib stream.
    switch (err_) {
    case Z_OK:
    case Z_BUF_ERROR:
      if (strm_.avail_out != 0 && flush_ == Z_FINISH) {
        Error("unexpected end of file");
        return false;
      }
    case Z_STREAM_END:
      // normal statuses, not fatal
      break;
    case Z_NEED_DICT:
      if (dictionary_.empty())
        Error("Missing dictionary");
      else
        Error("Bad dictionary");
      return false;
    default:
      // something else.
      Error("Zlib error");
      return false;
    }

    return true;
  }


  // v8 land!
  void AfterThreadPoolWork(int status) override {
    AllocScope alloc_scope(this);
    OnScopeLeave on_scope_leave([&]() { Unref(); });

    write_in_progress_ = false;

    if (status == UV_ECANCELED) {
      Close();
      return;
    }

    CHECK_EQ(status, 0);

    HandleScope handle_scope(env()->isolate());
    Context::Scope context_scope(env()->context());

    if (!CheckError())
      return;

    write_result_[0] = strm_.avail_out;
    write_result_[1] = strm_.avail_in;

#if ENABLE_TTD_NODE
    if (s_doTTRecord || s_doTTReplay) {
      Buffer::TTDAsyncModNotify(strm_.next_out);

      v8::Local<v8::ArrayBuffer> ttdbuf = write_result_ttdBuff->Buffer();
      byte* ttdraw = static_cast<byte*>(ttdbuf->GetContents().Data());
      const size_t modSize = 2 * sizeof(uint32_t);
      ttdbuf->TTDRawBufferAsyncModifyComplete(ttdraw + modSize);
    }
#endif

    // call the write() cb
    Local<Function> cb = PersistentToLocal(env()->isolate(),
                                           write_js_callback_);
    MakeCallback(cb, 0, nullptr);

    if (pending_close_)
      Close();
  }

  // TODO(addaleax): Switch to modern error system (node_errors.h).
  void Error(const char* message) {
    // If you hit this assertion, you forgot to enter the v8::Context first.
    CHECK_EQ(env()->context(), env()->isolate()->GetCurrentContext());

    if (strm_.msg != nullptr) {
      message = strm_.msg;
    }

#if ENABLE_TTD_NODE
    if (s_doTTRecord || s_doTTReplay) {
      Buffer::TTDAsyncModNotify(strm_.next_out);
    }
#endif

    HandleScope scope(env()->isolate());
    Local<Value> args[2] = {
      OneByteString(env()->isolate(), message),
      Number::New(env()->isolate(), err_)
    };
    MakeCallback(env()->onerror_string(), arraysize(args), args);

    // no hope of rescue.
    write_in_progress_ = false;
    if (pending_close_)
      Close();
  }

  static void New(const FunctionCallbackInfo<Value>& args) {
    Environment* env = Environment::GetCurrent(args);
    CHECK(args[0]->IsInt32());
    node_zlib_mode mode =
        static_cast<node_zlib_mode>(args[0].As<Int32>()->Value());
    new ZCtx(env, args.This(), mode);
  }

  // just pull the ints out of the args and call the other Init
  static void Init(const FunctionCallbackInfo<Value>& args) {
    // Refs: https://github.com/nodejs/node/issues/16649
    // Refs: https://github.com/nodejs/node/issues/14161
    if (args.Length() == 5) {
      fprintf(stderr,
          "WARNING: You are likely using a version of node-tar or npm that "
          "is incompatible with this version of Node.js.\nPlease use "
          "either the version of npm that is bundled with Node.js, or "
          "a version of npm (> 5.5.1 or < 5.4.0) or node-tar (> 4.0.1) "
          "that is compatible with Node.js 9 and above.\n");
    }
    CHECK(args.Length() == 7 &&
      "init(windowBits, level, memLevel, strategy, writeResult, writeCallback,"
      " dictionary)");

    ZCtx* ctx;
    ASSIGN_OR_RETURN_UNWRAP(&ctx, args.Holder());

    Local<Context> context = args.GetIsolate()->GetCurrentContext();

    // windowBits is special. On the compression side, 0 is an invalid value.
    // But on the decompression side, a value of 0 for windowBits tells zlib
    // to use the window size in the zlib header of the compressed stream.
    uint32_t windowBits;
    if (!args[0]->Uint32Value(context).To(&windowBits)) return;

    if (!((windowBits == 0) &&
          (ctx->mode_ == INFLATE ||
           ctx->mode_ == GUNZIP ||
           ctx->mode_ == UNZIP))) {
      CHECK(
          (windowBits >= Z_MIN_WINDOWBITS && windowBits <= Z_MAX_WINDOWBITS) &&
          "invalid windowBits");
    }

    int level;
    if (!args[1]->Int32Value(context).To(&level)) return;
    CHECK((level >= Z_MIN_LEVEL && level <= Z_MAX_LEVEL) &&
      "invalid compression level");

    uint32_t memLevel;
    if (!args[2]->Uint32Value(context).To(&memLevel)) return;
    CHECK((memLevel >= Z_MIN_MEMLEVEL && memLevel <= Z_MAX_MEMLEVEL) &&
          "invalid memlevel");

    uint32_t strategy;
    if (!args[3]->Uint32Value(context).To(&strategy)) return;
    CHECK((strategy == Z_FILTERED || strategy == Z_HUFFMAN_ONLY ||
           strategy == Z_RLE || strategy == Z_FIXED ||
           strategy == Z_DEFAULT_STRATEGY) &&
          "invalid strategy");

    CHECK(args[4]->IsUint32Array());
    Local<Uint32Array> array = args[4].As<Uint32Array>();
    Local<ArrayBuffer> ab = array->Buffer();
    uint32_t* write_result = static_cast<uint32_t*>(ab->GetContents().Data());

    Local<Function> write_js_callback = args[5].As<Function>();

    std::vector<unsigned char> dictionary;
    if (Buffer::HasInstance(args[6])) {
      unsigned char* data =
          reinterpret_cast<unsigned char*>(Buffer::Data(args[6]));
      dictionary = std::vector<unsigned char>(
          data,
          data + Buffer::Length(args[6]));
    }

<<<<<<< HEAD
    bool ret = Init(ctx, level, windowBits, memLevel, strategy, write_result,
                    *array, write_js_callback, dictionary, dictionary_len);
    if (!ret) goto end;
=======
    bool ret = ctx->Init(level, windowBits, memLevel, strategy, write_result,
                         write_js_callback, std::move(dictionary));
    if (ret)
      ctx->SetDictionary();
>>>>>>> ab4af087

    return args.GetReturnValue().Set(ret);
  }

  static void Params(const FunctionCallbackInfo<Value>& args) {
    CHECK(args.Length() == 2 && "params(level, strategy)");
    ZCtx* ctx;
    ASSIGN_OR_RETURN_UNWRAP(&ctx, args.Holder());
    Environment* env = ctx->env();
    int level;
    if (!args[0]->Int32Value(env->context()).To(&level)) return;
    int strategy;
    if (!args[1]->Int32Value(env->context()).To(&strategy)) return;
    ctx->Params(level, strategy);
  }

  static void Reset(const FunctionCallbackInfo<Value> &args) {
    ZCtx* ctx;
    ASSIGN_OR_RETURN_UNWRAP(&ctx, args.Holder());
    ctx->Reset();
    ctx->SetDictionary();
  }

<<<<<<< HEAD
  static bool Init(ZCtx* ctx, int level, int windowBits, int memLevel,
                   int strategy, uint32_t* write_result,
                   Uint32Array* write_resultTTDBuffer,
                   Local<Function> write_js_callback, char* dictionary,
                   size_t dictionary_len) {
    AllocScope alloc_scope(ctx);
    ctx->level_ = level;
    ctx->windowBits_ = windowBits;
    ctx->memLevel_ = memLevel;
    ctx->strategy_ = strategy;
=======
  bool Init(int level, int windowBits, int memLevel,
            int strategy, uint32_t* write_result,
            Local<Function> write_js_callback,
            std::vector<unsigned char>&& dictionary) {
    AllocScope alloc_scope(this);
    level_ = level;
    windowBits_ = windowBits;
    memLevel_ = memLevel;
    strategy_ = strategy;
>>>>>>> ab4af087

    strm_.zalloc = AllocForZlib;
    strm_.zfree = FreeForZlib;
    strm_.opaque = static_cast<void*>(this);

    flush_ = Z_NO_FLUSH;

    err_ = Z_OK;

    if (mode_ == GZIP || mode_ == GUNZIP) {
      windowBits_ += 16;
    }

    if (mode_ == UNZIP) {
      windowBits_ += 32;
    }

    if (mode_ == DEFLATERAW || mode_ == INFLATERAW) {
      windowBits_ *= -1;
    }

    switch (mode_) {
      case DEFLATE:
      case GZIP:
      case DEFLATERAW:
        err_ = deflateInit2(&strm_,
                            level_,
                            Z_DEFLATED,
                            windowBits_,
                            memLevel_,
                            strategy_);
        break;
      case INFLATE:
      case GUNZIP:
      case INFLATERAW:
      case UNZIP:
        err_ = inflateInit2(&strm_, windowBits_);
        break;
      default:
        UNREACHABLE();
    }

    dictionary_ = std::move(dictionary);

    write_in_progress_ = false;
    init_done_ = true;

    if (err_ != Z_OK) {
      dictionary_.clear();
      mode_ = NONE;
      return false;
    }

<<<<<<< HEAD
    ctx->write_result_ = write_result;
#if ENABLE_TTD_NODE
    JsTTDNotifyLongLivedReferenceAdd(write_resultTTDBuffer);
    ctx->write_result_ttdBuff = write_resultTTDBuffer;
#endif
    ctx->write_js_callback_.Reset(ctx->env()->isolate(), write_js_callback);
=======
    write_result_ = write_result;
    write_js_callback_.Reset(env()->isolate(), write_js_callback);
>>>>>>> ab4af087
    return true;
  }

  void SetDictionary() {
    if (dictionary_.empty())
      return;

    err_ = Z_OK;

    switch (mode_) {
      case DEFLATE:
      case DEFLATERAW:
        err_ = deflateSetDictionary(&strm_,
                                    dictionary_.data(),
                                    dictionary_.size());
        break;
      case INFLATERAW:
        // The other inflate cases will have the dictionary set when inflate()
        // returns Z_NEED_DICT in Process()
        err_ = inflateSetDictionary(&strm_,
                                    dictionary_.data(),
                                    dictionary_.size());
        break;
      default:
        break;
    }

    if (err_ != Z_OK) {
      Error("Failed to set dictionary");
    }
  }

  void Params(int level, int strategy) {
    AllocScope alloc_scope(this);

    err_ = Z_OK;

    switch (mode_) {
      case DEFLATE:
      case DEFLATERAW:
        err_ = deflateParams(&strm_, level, strategy);
        break;
      default:
        break;
    }

    if (err_ != Z_OK && err_ != Z_BUF_ERROR) {
      Error("Failed to set parameters");
    }
  }

  void Reset() {
    AllocScope alloc_scope(this);

    err_ = Z_OK;

    switch (mode_) {
      case DEFLATE:
      case DEFLATERAW:
      case GZIP:
        err_ = deflateReset(&strm_);
        break;
      case INFLATE:
      case INFLATERAW:
      case GUNZIP:
        err_ = inflateReset(&strm_);
        break;
      default:
        break;
    }

    if (err_ != Z_OK) {
      Error("Failed to reset stream");
    }
  }

  void MemoryInfo(MemoryTracker* tracker) const override {
    tracker->TrackField("dictionary", dictionary_);
    tracker->TrackFieldWithSize("zlib_memory",
                                zlib_memory_ + unreported_allocations_);
  }

  SET_MEMORY_INFO_NAME(ZCtx)
  SET_SELF_SIZE(ZCtx)

 private:
  void Ref() {
    if (++refs_ == 1) {
      ClearWeak();
    }
  }

  void Unref() {
    CHECK_GT(refs_, 0);
    if (--refs_ == 0) {
      MakeWeak();
    }
  }

  // Allocation functions provided to zlib itself. We store the real size of
  // the allocated memory chunk just before the "payload" memory we return
  // to zlib.
  // Because we use zlib off the thread pool, we can not report memory directly
  // to V8; rather, we first store it as "unreported" memory in a separate
  // field and later report it back from the main thread.
  static void* AllocForZlib(void* data, uInt items, uInt size) {
    ZCtx* ctx = static_cast<ZCtx*>(data);
    size_t real_size =
        MultiplyWithOverflowCheck(static_cast<size_t>(items),
                                  static_cast<size_t>(size)) + sizeof(size_t);
    char* memory = UncheckedMalloc(real_size);
    if (UNLIKELY(memory == nullptr)) return nullptr;
    *reinterpret_cast<size_t*>(memory) = real_size;
    ctx->unreported_allocations_.fetch_add(real_size,
                                           std::memory_order_relaxed);
    return memory + sizeof(size_t);
  }

  static void FreeForZlib(void* data, void* pointer) {
    if (UNLIKELY(pointer == nullptr)) return;
    ZCtx* ctx = static_cast<ZCtx*>(data);
    char* real_pointer = static_cast<char*>(pointer) - sizeof(size_t);
    size_t real_size = *reinterpret_cast<size_t*>(real_pointer);
    ctx->unreported_allocations_.fetch_sub(real_size,
                                           std::memory_order_relaxed);
    free(real_pointer);
  }

  // This is called on the main thread after zlib may have allocated something
  // in order to report it back to V8.
  void AdjustAmountOfExternalAllocatedMemory() {
    ssize_t report =
        unreported_allocations_.exchange(0, std::memory_order_relaxed);
    if (report == 0) return;
    CHECK_IMPLIES(report < 0, zlib_memory_ >= static_cast<size_t>(-report));
    zlib_memory_ += report;
    env()->isolate()->AdjustAmountOfExternalAllocatedMemory(report);
  }

  struct AllocScope {
    explicit AllocScope(ZCtx* ctx) : ctx(ctx) {}
    ~AllocScope() { ctx->AdjustAmountOfExternalAllocatedMemory(); }
    ZCtx* ctx;
  };

  std::vector<unsigned char> dictionary_;
  int err_;
  int flush_;
  bool init_done_;
  int level_;
  int memLevel_;
  node_zlib_mode mode_;
  int strategy_;
  z_stream strm_;
  int windowBits_;
  bool write_in_progress_;
  bool pending_close_;
  unsigned int refs_;
  unsigned int gzip_id_bytes_read_;
  uint32_t* write_result_;
  v8::Uint32Array* write_result_ttdBuff;  // must be kept alive by host
  Persistent<Function> write_js_callback_;
  std::atomic<ssize_t> unreported_allocations_{0};
  size_t zlib_memory_ = 0;
};


void Initialize(Local<Object> target,
                Local<Value> unused,
                Local<Context> context,
                void* priv) {
  Environment* env = Environment::GetCurrent(context);
  Local<FunctionTemplate> z = env->NewFunctionTemplate(ZCtx::New);

  z->InstanceTemplate()->SetInternalFieldCount(1);
  z->Inherit(AsyncWrap::GetConstructorTemplate(env));

  env->SetProtoMethod(z, "write", ZCtx::Write<true>);
  env->SetProtoMethod(z, "writeSync", ZCtx::Write<false>);
  env->SetProtoMethod(z, "init", ZCtx::Init);
  env->SetProtoMethod(z, "close", ZCtx::Close);
  env->SetProtoMethod(z, "params", ZCtx::Params);
  env->SetProtoMethod(z, "reset", ZCtx::Reset);

  Local<String> zlibString = FIXED_ONE_BYTE_STRING(env->isolate(), "Zlib");
  z->SetClassName(zlibString);
  target->Set(zlibString, z->GetFunction(env->context()).ToLocalChecked());

  target->Set(FIXED_ONE_BYTE_STRING(env->isolate(), "ZLIB_VERSION"),
              FIXED_ONE_BYTE_STRING(env->isolate(), ZLIB_VERSION));
}

}  // anonymous namespace

void DefineZlibConstants(Local<Object> target) {
  NODE_DEFINE_CONSTANT(target, Z_NO_FLUSH);
  NODE_DEFINE_CONSTANT(target, Z_PARTIAL_FLUSH);
  NODE_DEFINE_CONSTANT(target, Z_SYNC_FLUSH);
  NODE_DEFINE_CONSTANT(target, Z_FULL_FLUSH);
  NODE_DEFINE_CONSTANT(target, Z_FINISH);
  NODE_DEFINE_CONSTANT(target, Z_BLOCK);

  // return/error codes
  NODE_DEFINE_CONSTANT(target, Z_OK);
  NODE_DEFINE_CONSTANT(target, Z_STREAM_END);
  NODE_DEFINE_CONSTANT(target, Z_NEED_DICT);
  NODE_DEFINE_CONSTANT(target, Z_ERRNO);
  NODE_DEFINE_CONSTANT(target, Z_STREAM_ERROR);
  NODE_DEFINE_CONSTANT(target, Z_DATA_ERROR);
  NODE_DEFINE_CONSTANT(target, Z_MEM_ERROR);
  NODE_DEFINE_CONSTANT(target, Z_BUF_ERROR);
  NODE_DEFINE_CONSTANT(target, Z_VERSION_ERROR);

  NODE_DEFINE_CONSTANT(target, Z_NO_COMPRESSION);
  NODE_DEFINE_CONSTANT(target, Z_BEST_SPEED);
  NODE_DEFINE_CONSTANT(target, Z_BEST_COMPRESSION);
  NODE_DEFINE_CONSTANT(target, Z_DEFAULT_COMPRESSION);
  NODE_DEFINE_CONSTANT(target, Z_FILTERED);
  NODE_DEFINE_CONSTANT(target, Z_HUFFMAN_ONLY);
  NODE_DEFINE_CONSTANT(target, Z_RLE);
  NODE_DEFINE_CONSTANT(target, Z_FIXED);
  NODE_DEFINE_CONSTANT(target, Z_DEFAULT_STRATEGY);
  NODE_DEFINE_CONSTANT(target, ZLIB_VERNUM);

  NODE_DEFINE_CONSTANT(target, DEFLATE);
  NODE_DEFINE_CONSTANT(target, INFLATE);
  NODE_DEFINE_CONSTANT(target, GZIP);
  NODE_DEFINE_CONSTANT(target, GUNZIP);
  NODE_DEFINE_CONSTANT(target, DEFLATERAW);
  NODE_DEFINE_CONSTANT(target, INFLATERAW);
  NODE_DEFINE_CONSTANT(target, UNZIP);

  NODE_DEFINE_CONSTANT(target, Z_MIN_WINDOWBITS);
  NODE_DEFINE_CONSTANT(target, Z_MAX_WINDOWBITS);
  NODE_DEFINE_CONSTANT(target, Z_DEFAULT_WINDOWBITS);
  NODE_DEFINE_CONSTANT(target, Z_MIN_CHUNK);
  NODE_DEFINE_CONSTANT(target, Z_MAX_CHUNK);
  NODE_DEFINE_CONSTANT(target, Z_DEFAULT_CHUNK);
  NODE_DEFINE_CONSTANT(target, Z_MIN_MEMLEVEL);
  NODE_DEFINE_CONSTANT(target, Z_MAX_MEMLEVEL);
  NODE_DEFINE_CONSTANT(target, Z_DEFAULT_MEMLEVEL);
  NODE_DEFINE_CONSTANT(target, Z_MIN_LEVEL);
  NODE_DEFINE_CONSTANT(target, Z_MAX_LEVEL);
  NODE_DEFINE_CONSTANT(target, Z_DEFAULT_LEVEL);
}

}  // namespace node

NODE_BUILTIN_MODULE_CONTEXT_AWARE(zlib, node::Initialize)<|MERGE_RESOLUTION|>--- conflicted
+++ resolved
@@ -209,32 +209,23 @@
 
     if (!async) {
       // sync version
-<<<<<<< HEAD
-      env->PrintSyncTrace();
-      ctx->DoThreadPoolWork();
-
-      TTD_NATIVE_BUFFER_ACCESS_NOTIFY("ZLib sync");
-
-      if (ctx->CheckError()) {
-        ctx->write_result_[0] = ctx->strm_.avail_out;
-        ctx->write_result_[1] = ctx->strm_.avail_in;
-        ctx->write_in_progress_ = false;
-
-#if ENABLE_TTD_NODE
-        if (s_doTTRecord || s_doTTReplay) {
-          const size_t modSize = 2 * sizeof(uint32_t);
-          auto ttdbuf = ctx->write_result_ttdBuff->Buffer();
-          ttdbuf->TTDRawBufferModifyNotifySync(0, modSize);
-        }
-#endif
-=======
       env()->PrintSyncTrace();
       DoThreadPoolWork();
+
+      TTD_NATIVE_BUFFER_ACCESS_NOTIFY("ZLib sync");
+
       if (CheckError()) {
         write_result_[0] = strm_.avail_out;
         write_result_[1] = strm_.avail_in;
         write_in_progress_ = false;
->>>>>>> ab4af087
+
+#if ENABLE_TTD_NODE
+        if (s_doTTRecord || s_doTTReplay) {
+          const size_t modSize = 2 * sizeof(uint32_t);
+          auto ttdbuf = write_result_ttdBuff->Buffer();
+          ttdbuf->TTDRawBufferModifyNotifySync(0, modSize);
+        }
+#endif
       }
       Unref();
       return;
@@ -541,16 +532,10 @@
           data + Buffer::Length(args[6]));
     }
 
-<<<<<<< HEAD
-    bool ret = Init(ctx, level, windowBits, memLevel, strategy, write_result,
-                    *array, write_js_callback, dictionary, dictionary_len);
-    if (!ret) goto end;
-=======
     bool ret = ctx->Init(level, windowBits, memLevel, strategy, write_result,
-                         write_js_callback, std::move(dictionary));
+                         *array, write_js_callback, std::move(dictionary));
     if (ret)
       ctx->SetDictionary();
->>>>>>> ab4af087
 
     return args.GetReturnValue().Set(ret);
   }
@@ -574,20 +559,9 @@
     ctx->SetDictionary();
   }
 
-<<<<<<< HEAD
-  static bool Init(ZCtx* ctx, int level, int windowBits, int memLevel,
-                   int strategy, uint32_t* write_result,
-                   Uint32Array* write_resultTTDBuffer,
-                   Local<Function> write_js_callback, char* dictionary,
-                   size_t dictionary_len) {
-    AllocScope alloc_scope(ctx);
-    ctx->level_ = level;
-    ctx->windowBits_ = windowBits;
-    ctx->memLevel_ = memLevel;
-    ctx->strategy_ = strategy;
-=======
   bool Init(int level, int windowBits, int memLevel,
             int strategy, uint32_t* write_result,
+            Uint32Array* write_resultTTDBuffer,
             Local<Function> write_js_callback,
             std::vector<unsigned char>&& dictionary) {
     AllocScope alloc_scope(this);
@@ -595,7 +569,6 @@
     windowBits_ = windowBits;
     memLevel_ = memLevel;
     strategy_ = strategy;
->>>>>>> ab4af087
 
     strm_.zalloc = AllocForZlib;
     strm_.zfree = FreeForZlib;
@@ -649,17 +622,12 @@
       return false;
     }
 
-<<<<<<< HEAD
-    ctx->write_result_ = write_result;
+    write_result_ = write_result;
 #if ENABLE_TTD_NODE
     JsTTDNotifyLongLivedReferenceAdd(write_resultTTDBuffer);
-    ctx->write_result_ttdBuff = write_resultTTDBuffer;
+    write_result_ttdBuff = write_resultTTDBuffer;
 #endif
-    ctx->write_js_callback_.Reset(ctx->env()->isolate(), write_js_callback);
-=======
-    write_result_ = write_result;
     write_js_callback_.Reset(env()->isolate(), write_js_callback);
->>>>>>> ab4af087
     return true;
   }
 
