// Copyright Joyent, Inc. and other Node contributors.
//
// Permission is hereby granted, free of charge, to any person obtaining a
// copy of this software and associated documentation files (the
// "Software"), to deal in the Software without restriction, including
// without limitation the rights to use, copy, modify, merge, publish,
// distribute, sublicense, and/or sell copies of the Software, and to permit
// persons to whom the Software is furnished to do so, subject to the
// following conditions:
//
// The above copyright notice and this permission notice shall be included
// in all copies or substantial portions of the Software.
//
// THE SOFTWARE IS PROVIDED "AS IS", WITHOUT WARRANTY OF ANY KIND, EXPRESS
// OR IMPLIED, INCLUDING BUT NOT LIMITED TO THE WARRANTIES OF
// MERCHANTABILITY, FITNESS FOR A PARTICULAR PURPOSE AND NONINFRINGEMENT. IN
// NO EVENT SHALL THE AUTHORS OR COPYRIGHT HOLDERS BE LIABLE FOR ANY CLAIM,
// DAMAGES OR OTHER LIABILITY, WHETHER IN AN ACTION OF CONTRACT, TORT OR
// OTHERWISE, ARISING FROM, OUT OF OR IN CONNECTION WITH THE SOFTWARE OR THE
// USE OR OTHER DEALINGS IN THE SOFTWARE.

#include "node.h"
#include "node_buffer.h"
#include "node_internals.h"

#include "async_wrap-inl.h"
#include "env-inl.h"
#include "util-inl.h"

#include "v8.h"
#include "zlib.h"

#include <errno.h>
#include <stdlib.h>
#include <string.h>
#include <sys/types.h>
#include <atomic>

namespace node {

using v8::Array;
using v8::ArrayBuffer;
using v8::Context;
using v8::Function;
using v8::FunctionCallbackInfo;
using v8::FunctionTemplate;
using v8::HandleScope;
using v8::Local;
using v8::Number;
using v8::Object;
using v8::String;
using v8::Uint32Array;
using v8::Value;

namespace {

enum node_zlib_mode {
  NONE,
  DEFLATE,
  INFLATE,
  GZIP,
  GUNZIP,
  DEFLATERAW,
  INFLATERAW,
  UNZIP
};

#define GZIP_HEADER_ID1 0x1f
#define GZIP_HEADER_ID2 0x8b

/**
 * Deflate/Inflate
 */
class ZCtx : public AsyncWrap, public ThreadPoolWork {
 public:
  ZCtx(Environment* env, Local<Object> wrap, node_zlib_mode mode)
      : AsyncWrap(env, wrap, AsyncWrap::PROVIDER_ZLIB),
        ThreadPoolWork(env),
        dictionary_(nullptr),
        dictionary_len_(0),
        err_(0),
        flush_(0),
        init_done_(false),
        level_(0),
        memLevel_(0),
        mode_(mode),
        strategy_(0),
        windowBits_(0),
        write_in_progress_(false),
        pending_close_(false),
        refs_(0),
        gzip_id_bytes_read_(0),
<<<<<<< HEAD
        write_result_(nullptr),
        write_result_ttdBuff(nullptr) {
=======
        write_result_(nullptr) {
    MakeWeak();
>>>>>>> 991bb953
  }


  ~ZCtx() override {
    CHECK_EQ(false, write_in_progress_ && "write in progress");
    Close();
    CHECK_EQ(zlib_memory_, 0);
    CHECK_EQ(unreported_allocations_, 0);
  }

  void Close() {
    if (write_in_progress_) {
      pending_close_ = true;
      return;
    }

    pending_close_ = false;
    CHECK(init_done_ && "close before init");
    CHECK_LE(mode_, UNZIP);

    AllocScope alloc_scope(this);
    int status = Z_OK;
    if (mode_ == DEFLATE || mode_ == GZIP || mode_ == DEFLATERAW) {
      status = deflateEnd(&strm_);
    } else if (mode_ == INFLATE || mode_ == GUNZIP || mode_ == INFLATERAW ||
               mode_ == UNZIP) {
      status = inflateEnd(&strm_);
    }

    CHECK(status == Z_OK || status == Z_DATA_ERROR);
    mode_ = NONE;

    if (dictionary_ != nullptr) {
      delete[] dictionary_;
      dictionary_ = nullptr;
    }
  }


  static void Close(const FunctionCallbackInfo<Value>& args) {
    ZCtx* ctx;
    ASSIGN_OR_RETURN_UNWRAP(&ctx, args.Holder());
    ctx->Close();
  }


  // write(flush, in, in_off, in_len, out, out_off, out_len)
  template <bool async>
  static void Write(const FunctionCallbackInfo<Value>& args) {
    CHECK_EQ(args.Length(), 7);

    ZCtx* ctx;
    ASSIGN_OR_RETURN_UNWRAP(&ctx, args.Holder());
    CHECK(ctx->init_done_ && "write before init");
    CHECK(ctx->mode_ != NONE && "already finalized");

    CHECK_EQ(false, ctx->write_in_progress_ && "write already in progress");
    CHECK_EQ(false, ctx->pending_close_ && "close is pending");
    ctx->write_in_progress_ = true;
    ctx->Ref();

    CHECK_EQ(false, args[0]->IsUndefined() && "must provide flush value");

    unsigned int flush = args[0]->Uint32Value();

    if (flush != Z_NO_FLUSH &&
        flush != Z_PARTIAL_FLUSH &&
        flush != Z_SYNC_FLUSH &&
        flush != Z_FULL_FLUSH &&
        flush != Z_FINISH &&
        flush != Z_BLOCK) {
      CHECK(0 && "Invalid flush value");
    }

    AllocScope alloc_scope(ctx);

    Bytef* in;
    Bytef* out;
    size_t in_off, in_len, out_off, out_len;
    Environment* env = ctx->env();

    if (args[1]->IsNull()) {
      // just a flush
      in = nullptr;
      in_len = 0;
      in_off = 0;
    } else {
      CHECK(Buffer::HasInstance(args[1]));
      Local<Object> in_buf;
      in_buf = args[1]->ToObject(env->context()).ToLocalChecked();
      in_off = args[2]->Uint32Value();
      in_len = args[3]->Uint32Value();

      CHECK(Buffer::IsWithinBounds(in_off, in_len, Buffer::Length(in_buf)));
      in = reinterpret_cast<Bytef *>(Buffer::Data(in_buf) + in_off);
    }

    CHECK(Buffer::HasInstance(args[4]));
    Local<Object> out_buf = args[4]->ToObject(env->context()).ToLocalChecked();
    out_off = args[5]->Uint32Value();
    out_len = args[6]->Uint32Value();
    CHECK(Buffer::IsWithinBounds(out_off, out_len, Buffer::Length(out_buf)));
    out = reinterpret_cast<Bytef *>(Buffer::Data(out_buf) + out_off);

    ctx->strm_.avail_in = in_len;
    ctx->strm_.next_in = in;
    ctx->strm_.avail_out = out_len;
    ctx->strm_.next_out = out;
    ctx->flush_ = flush;

    if (!async) {
      // sync version
      env->PrintSyncTrace();
      ctx->DoThreadPoolWork();

      TTD_NATIVE_BUFFER_ACCESS_NOTIFY("ZLib sync");

      if (ctx->CheckError()) {
        ctx->write_result_[0] = ctx->strm_.avail_out;
        ctx->write_result_[1] = ctx->strm_.avail_in;
        ctx->write_in_progress_ = false;

#if ENABLE_TTD_NODE
        if (s_doTTRecord || s_doTTReplay) {
          const size_t modSize = 2 * sizeof(uint32_t);
          auto ttdbuf = ctx->write_result_ttdBuff->Buffer();
          ttdbuf->TTDRawBufferModifyNotifySync(0, modSize);
        }
#endif

        ctx->Unref();
      }
      return;
    }

#if ENABLE_TTD_NODE
    if (s_doTTRecord || s_doTTReplay) {
      Buffer::TTDAsyncModRegister(out_buf, out);

      v8::Local<v8::ArrayBuffer> ttdbuf = ctx->write_result_ttdBuff->Buffer();
      byte* ttdraw = static_cast<byte*>(ttdbuf->GetContents().Data());
      ttdbuf->TTDRawBufferNotifyRegisterForModification(ttdraw);
    }
#endif

    // async version
    ctx->ScheduleWork();
  }

  // thread pool!
  // This function may be called multiple times on the uv_work pool
  // for a single write() call, until all of the input bytes have
  // been consumed.
  void DoThreadPoolWork() override {
    const Bytef* next_expected_header_byte = nullptr;

    // If the avail_out is left at 0, then it means that it ran out
    // of room.  If there was avail_out left over, then it means
    // that all of the input was consumed.
    switch (mode_) {
      case DEFLATE:
      case GZIP:
      case DEFLATERAW:
        err_ = deflate(&strm_, flush_);
        break;
      case UNZIP:
        if (strm_.avail_in > 0) {
          next_expected_header_byte = strm_.next_in;
        }

        switch (gzip_id_bytes_read_) {
          case 0:
            if (next_expected_header_byte == nullptr) {
              break;
            }

            if (*next_expected_header_byte == GZIP_HEADER_ID1) {
              gzip_id_bytes_read_ = 1;
              next_expected_header_byte++;

              if (strm_.avail_in == 1) {
                // The only available byte was already read.
                break;
              }
            } else {
              mode_ = INFLATE;
              break;
            }

            // fallthrough
          case 1:
            if (next_expected_header_byte == nullptr) {
              break;
            }

            if (*next_expected_header_byte == GZIP_HEADER_ID2) {
              gzip_id_bytes_read_ = 2;
              mode_ = GUNZIP;
            } else {
              // There is no actual difference between INFLATE and INFLATERAW
              // (after initialization).
              mode_ = INFLATE;
            }

            break;
          default:
            CHECK(0 && "invalid number of gzip magic number bytes read");
        }

        // fallthrough
      case INFLATE:
      case GUNZIP:
      case INFLATERAW:
        err_ = inflate(&strm_, flush_);

        // If data was encoded with dictionary (INFLATERAW will have it set in
        // SetDictionary, don't repeat that here)
        if (mode_ != INFLATERAW &&
            err_ == Z_NEED_DICT &&
            dictionary_ != nullptr) {
          // Load it
          err_ = inflateSetDictionary(&strm_, dictionary_, dictionary_len_);
          if (err_ == Z_OK) {
            // And try to decode again
            err_ = inflate(&strm_, flush_);
          } else if (err_ == Z_DATA_ERROR) {
            // Both inflateSetDictionary() and inflate() return Z_DATA_ERROR.
            // Make it possible for After() to tell a bad dictionary from bad
            // input.
            err_ = Z_NEED_DICT;
          }
        }

        while (strm_.avail_in > 0 &&
               mode_ == GUNZIP &&
               err_ == Z_STREAM_END &&
               strm_.next_in[0] != 0x00) {
          // Bytes remain in input buffer. Perhaps this is another compressed
          // member in the same archive, or just trailing garbage.
          // Trailing zero bytes are okay, though, since they are frequently
          // used for padding.

          Reset();
          err_ = inflate(&strm_, flush_);
        }
        break;
      default:
        UNREACHABLE();
    }

    // pass any errors back to the main thread to deal with.

    // now After will emit the output, and
    // either schedule another call to Process,
    // or shift the queue and call Process.
  }


  bool CheckError() {
    // Acceptable error states depend on the type of zlib stream.
    switch (err_) {
    case Z_OK:
    case Z_BUF_ERROR:
      if (strm_.avail_out != 0 && flush_ == Z_FINISH) {
        Error("unexpected end of file");
        return false;
      }
    case Z_STREAM_END:
      // normal statuses, not fatal
      break;
    case Z_NEED_DICT:
      if (dictionary_ == nullptr)
        Error("Missing dictionary");
      else
        Error("Bad dictionary");
      return false;
    default:
      // something else.
      Error("Zlib error");
      return false;
    }

    return true;
  }


  // v8 land!
  void AfterThreadPoolWork(int status) override {
    AllocScope alloc_scope(this);

    write_in_progress_ = false;

    if (status == UV_ECANCELED) {
      Close();
      return;
    }

    CHECK_EQ(status, 0);

    HandleScope handle_scope(env()->isolate());
    Context::Scope context_scope(env()->context());

    if (!CheckError())
      return;

    write_result_[0] = strm_.avail_out;
    write_result_[1] = strm_.avail_in;

#if ENABLE_TTD_NODE
    if (s_doTTRecord || s_doTTReplay) {
      Buffer::TTDAsyncModNotify(strm_.next_out);

      v8::Local<v8::ArrayBuffer> ttdbuf = write_result_ttdBuff->Buffer();
      byte* ttdraw = static_cast<byte*>(ttdbuf->GetContents().Data());
      const size_t modSize = 2 * sizeof(uint32_t);
      ttdbuf->TTDRawBufferAsyncModifyComplete(ttdraw + modSize);
    }
#endif

    // call the write() cb
    Local<Function> cb = PersistentToLocal(env()->isolate(),
                                           write_js_callback_);
    MakeCallback(cb, 0, nullptr);

    Unref();
    if (pending_close_)
      Close();
  }

  // TODO(addaleax): Switch to modern error system (node_errors.h).
  void Error(const char* message) {
    // If you hit this assertion, you forgot to enter the v8::Context first.
    CHECK_EQ(env()->context(), env()->isolate()->GetCurrentContext());

    if (strm_.msg != nullptr) {
      message = strm_.msg;
    }

#if ENABLE_TTD_NODE
    if (s_doTTRecord || s_doTTReplay) {
      Buffer::TTDAsyncModNotify(strm_.next_out);
    }
#endif

    HandleScope scope(env()->isolate());
    Local<Value> args[2] = {
      OneByteString(env()->isolate(), message),
      Number::New(env()->isolate(), err_)
    };
    MakeCallback(env()->onerror_string(), arraysize(args), args);

    // no hope of rescue.
    if (write_in_progress_)
      Unref();
    write_in_progress_ = false;
    if (pending_close_)
      Close();
  }

  static void New(const FunctionCallbackInfo<Value>& args) {
    Environment* env = Environment::GetCurrent(args);
    CHECK(args[0]->IsInt32());
    node_zlib_mode mode = static_cast<node_zlib_mode>(args[0]->Int32Value());
    new ZCtx(env, args.This(), mode);
  }

  // just pull the ints out of the args and call the other Init
  static void Init(const FunctionCallbackInfo<Value>& args) {
    // Refs: https://github.com/nodejs/node/issues/16649
    // Refs: https://github.com/nodejs/node/issues/14161
    if (args.Length() == 5) {
      fprintf(stderr,
          "WARNING: You are likely using a version of node-tar or npm that "
          "is incompatible with this version of Node.js.\nPlease use "
          "either the version of npm that is bundled with Node.js, or "
          "a version of npm (> 5.5.1 or < 5.4.0) or node-tar (> 4.0.1) "
          "that is compatible with Node.js 9 and above.\n");
    }
    CHECK(args.Length() == 7 &&
      "init(windowBits, level, memLevel, strategy, writeResult, writeCallback,"
      " dictionary)");

    ZCtx* ctx;
    ASSIGN_OR_RETURN_UNWRAP(&ctx, args.Holder());

    // windowBits is special. On the compression side, 0 is an invalid value.
    // But on the decompression side, a value of 0 for windowBits tells zlib
    // to use the window size in the zlib header of the compressed stream.
    int windowBits = args[0]->Uint32Value();
    if (!((windowBits == 0) &&
          (ctx->mode_ == INFLATE ||
           ctx->mode_ == GUNZIP ||
           ctx->mode_ == UNZIP))) {
      CHECK((windowBits >= Z_MIN_WINDOWBITS &&
             windowBits <= Z_MAX_WINDOWBITS) && "invalid windowBits");
    }

    int level = args[1]->Int32Value();
    CHECK((level >= Z_MIN_LEVEL && level <= Z_MAX_LEVEL) &&
      "invalid compression level");

    int memLevel = args[2]->Uint32Value();
    CHECK((memLevel >= Z_MIN_MEMLEVEL && memLevel <= Z_MAX_MEMLEVEL) &&
      "invalid memlevel");

    int strategy = args[3]->Uint32Value();
    CHECK((strategy == Z_FILTERED ||
           strategy == Z_HUFFMAN_ONLY ||
           strategy == Z_RLE ||
           strategy == Z_FIXED ||
           strategy == Z_DEFAULT_STRATEGY) && "invalid strategy");

    CHECK(args[4]->IsUint32Array());
    Local<Uint32Array> array = args[4].As<Uint32Array>();
    Local<ArrayBuffer> ab = array->Buffer();
    uint32_t* write_result = static_cast<uint32_t*>(ab->GetContents().Data());

    Local<Function> write_js_callback = args[5].As<Function>();

    char* dictionary = nullptr;
    size_t dictionary_len = 0;
    if (Buffer::HasInstance(args[6])) {
      const char* dictionary_ = Buffer::Data(args[6]);
      dictionary_len = Buffer::Length(args[6]);

      dictionary = new char[dictionary_len];
      memcpy(dictionary, dictionary_, dictionary_len);
    }

    bool ret = Init(ctx, level, windowBits, memLevel, strategy, write_result,
                    *array, write_js_callback, dictionary, dictionary_len);
    if (!ret) goto end;

    ctx->SetDictionary();

   end:
    return args.GetReturnValue().Set(ret);
  }

  static void Params(const FunctionCallbackInfo<Value>& args) {
    CHECK(args.Length() == 2 && "params(level, strategy)");
    ZCtx* ctx;
    ASSIGN_OR_RETURN_UNWRAP(&ctx, args.Holder());
    ctx->Params(args[0]->Int32Value(), args[1]->Int32Value());
  }

  static void Reset(const FunctionCallbackInfo<Value> &args) {
    ZCtx* ctx;
    ASSIGN_OR_RETURN_UNWRAP(&ctx, args.Holder());
    ctx->Reset();
    ctx->SetDictionary();
  }

  static bool Init(ZCtx* ctx, int level, int windowBits, int memLevel,
                   int strategy, uint32_t* write_result,
                   Uint32Array* write_resultTTDBuffer,
                   Local<Function> write_js_callback, char* dictionary,
                   size_t dictionary_len) {
    AllocScope alloc_scope(ctx);
    ctx->level_ = level;
    ctx->windowBits_ = windowBits;
    ctx->memLevel_ = memLevel;
    ctx->strategy_ = strategy;

    ctx->strm_.zalloc = AllocForZlib;
    ctx->strm_.zfree = FreeForZlib;
    ctx->strm_.opaque = static_cast<void*>(ctx);

    ctx->flush_ = Z_NO_FLUSH;

    ctx->err_ = Z_OK;

    if (ctx->mode_ == GZIP || ctx->mode_ == GUNZIP) {
      ctx->windowBits_ += 16;
    }

    if (ctx->mode_ == UNZIP) {
      ctx->windowBits_ += 32;
    }

    if (ctx->mode_ == DEFLATERAW || ctx->mode_ == INFLATERAW) {
      ctx->windowBits_ *= -1;
    }

    switch (ctx->mode_) {
      case DEFLATE:
      case GZIP:
      case DEFLATERAW:
        ctx->err_ = deflateInit2(&ctx->strm_,
                                 ctx->level_,
                                 Z_DEFLATED,
                                 ctx->windowBits_,
                                 ctx->memLevel_,
                                 ctx->strategy_);
        break;
      case INFLATE:
      case GUNZIP:
      case INFLATERAW:
      case UNZIP:
        ctx->err_ = inflateInit2(&ctx->strm_, ctx->windowBits_);
        break;
      default:
        UNREACHABLE();
    }

    ctx->dictionary_ = reinterpret_cast<Bytef *>(dictionary);
    ctx->dictionary_len_ = dictionary_len;

    ctx->write_in_progress_ = false;
    ctx->init_done_ = true;

    if (ctx->err_ != Z_OK) {
      if (dictionary != nullptr) {
        delete[] dictionary;
        ctx->dictionary_ = nullptr;
      }
      ctx->mode_ = NONE;
      return false;
    }

    ctx->write_result_ = write_result;
#if ENABLE_TTD_NODE
    JsTTDNotifyLongLivedReferenceAdd(write_resultTTDBuffer);
    ctx->write_result_ttdBuff = write_resultTTDBuffer;
#endif
    ctx->write_js_callback_.Reset(ctx->env()->isolate(), write_js_callback);
    return true;
  }

  void SetDictionary() {
    if (dictionary_ == nullptr)
      return;

    err_ = Z_OK;

    switch (mode_) {
      case DEFLATE:
      case DEFLATERAW:
        err_ = deflateSetDictionary(&strm_, dictionary_, dictionary_len_);
        break;
      case INFLATERAW:
        // The other inflate cases will have the dictionary set when inflate()
        // returns Z_NEED_DICT in Process()
        err_ = inflateSetDictionary(&strm_, dictionary_, dictionary_len_);
        break;
      default:
        break;
    }

    if (err_ != Z_OK) {
      Error("Failed to set dictionary");
    }
  }

  void Params(int level, int strategy) {
    AllocScope alloc_scope(this);

    err_ = Z_OK;

    switch (mode_) {
      case DEFLATE:
      case DEFLATERAW:
        err_ = deflateParams(&strm_, level, strategy);
        break;
      default:
        break;
    }

    if (err_ != Z_OK && err_ != Z_BUF_ERROR) {
      Error("Failed to set parameters");
    }
  }

  void Reset() {
    AllocScope alloc_scope(this);

    err_ = Z_OK;

    switch (mode_) {
      case DEFLATE:
      case DEFLATERAW:
      case GZIP:
        err_ = deflateReset(&strm_);
        break;
      case INFLATE:
      case INFLATERAW:
      case GUNZIP:
        err_ = inflateReset(&strm_);
        break;
      default:
        break;
    }

    if (err_ != Z_OK) {
      Error("Failed to reset stream");
    }
  }

  void MemoryInfo(MemoryTracker* tracker) const override {
    tracker->TrackThis(this);
    tracker->TrackFieldWithSize("dictionary", dictionary_len_);
    tracker->TrackFieldWithSize("zlib memory",
        zlib_memory_ + unreported_allocations_);
  }

 private:
  void Ref() {
    if (++refs_ == 1) {
      ClearWeak();
    }
  }

  void Unref() {
    CHECK_GT(refs_, 0);
    if (--refs_ == 0) {
      MakeWeak();
    }
  }

  // Allocation functions provided to zlib itself. We store the real size of
  // the allocated memory chunk just before the "payload" memory we return
  // to zlib.
  // Because we use zlib off the thread pool, we can not report memory directly
  // to V8; rather, we first store it as "unreported" memory in a separate
  // field and later report it back from the main thread.
  static void* AllocForZlib(void* data, uInt items, uInt size) {
    ZCtx* ctx = static_cast<ZCtx*>(data);
    size_t real_size =
        MultiplyWithOverflowCheck(static_cast<size_t>(items),
                                  static_cast<size_t>(size)) + sizeof(size_t);
    char* memory = UncheckedMalloc(real_size);
    if (UNLIKELY(memory == nullptr)) return nullptr;
    *reinterpret_cast<size_t*>(memory) = real_size;
    ctx->unreported_allocations_.fetch_add(real_size,
                                           std::memory_order_relaxed);
    return memory + sizeof(size_t);
  }

  static void FreeForZlib(void* data, void* pointer) {
    if (UNLIKELY(pointer == nullptr)) return;
    ZCtx* ctx = static_cast<ZCtx*>(data);
    char* real_pointer = static_cast<char*>(pointer) - sizeof(size_t);
    size_t real_size = *reinterpret_cast<size_t*>(real_pointer);
    ctx->unreported_allocations_.fetch_sub(real_size,
                                           std::memory_order_relaxed);
    free(real_pointer);
  }

  // This is called on the main thread after zlib may have allocated something
  // in order to report it back to V8.
  void AdjustAmountOfExternalAllocatedMemory() {
    ssize_t report =
        unreported_allocations_.exchange(0, std::memory_order_relaxed);
    if (report == 0) return;
    CHECK_IMPLIES(report < 0, zlib_memory_ >= static_cast<size_t>(-report));
    zlib_memory_ += report;
    env()->isolate()->AdjustAmountOfExternalAllocatedMemory(report);
  }

  struct AllocScope {
    explicit AllocScope(ZCtx* ctx) : ctx(ctx) {}
    ~AllocScope() { ctx->AdjustAmountOfExternalAllocatedMemory(); }
    ZCtx* ctx;
  };

  Bytef* dictionary_;
  size_t dictionary_len_;
  int err_;
  int flush_;
  bool init_done_;
  int level_;
  int memLevel_;
  node_zlib_mode mode_;
  int strategy_;
  z_stream strm_;
  int windowBits_;
  bool write_in_progress_;
  bool pending_close_;
  unsigned int refs_;
  unsigned int gzip_id_bytes_read_;
  uint32_t* write_result_;
  v8::Uint32Array* write_result_ttdBuff;  // must be kept alive by host
  Persistent<Function> write_js_callback_;
  std::atomic<ssize_t> unreported_allocations_{0};
  size_t zlib_memory_ = 0;
};


void Initialize(Local<Object> target,
                Local<Value> unused,
                Local<Context> context,
                void* priv) {
  Environment* env = Environment::GetCurrent(context);
  Local<FunctionTemplate> z = env->NewFunctionTemplate(ZCtx::New);

  z->InstanceTemplate()->SetInternalFieldCount(1);

  AsyncWrap::AddWrapMethods(env, z);
  env->SetProtoMethod(z, "write", ZCtx::Write<true>);
  env->SetProtoMethod(z, "writeSync", ZCtx::Write<false>);
  env->SetProtoMethod(z, "init", ZCtx::Init);
  env->SetProtoMethod(z, "close", ZCtx::Close);
  env->SetProtoMethod(z, "params", ZCtx::Params);
  env->SetProtoMethod(z, "reset", ZCtx::Reset);

  Local<String> zlibString = FIXED_ONE_BYTE_STRING(env->isolate(), "Zlib");
  z->SetClassName(zlibString);
  target->Set(zlibString, z->GetFunction());

  target->Set(FIXED_ONE_BYTE_STRING(env->isolate(), "ZLIB_VERSION"),
              FIXED_ONE_BYTE_STRING(env->isolate(), ZLIB_VERSION));
}

}  // anonymous namespace
}  // namespace node

NODE_BUILTIN_MODULE_CONTEXT_AWARE(zlib, node::Initialize)<|MERGE_RESOLUTION|>--- conflicted
+++ resolved
@@ -90,13 +90,9 @@
         pending_close_(false),
         refs_(0),
         gzip_id_bytes_read_(0),
-<<<<<<< HEAD
         write_result_(nullptr),
         write_result_ttdBuff(nullptr) {
-=======
-        write_result_(nullptr) {
     MakeWeak();
->>>>>>> 991bb953
   }
 
 
