// Copyright Joyent, Inc. and other Node contributors.
//
// Permission is hereby granted, free of charge, to any person obtaining a
// copy of this software and associated documentation files (the
// "Software"), to deal in the Software without restriction, including
// without limitation the rights to use, copy, modify, merge, publish,
// distribute, sublicense, and/or sell copies of the Software, and to permit
// persons to whom the Software is furnished to do so, subject to the
// following conditions:
//
// The above copyright notice and this permission notice shall be included
// in all copies or substantial portions of the Software.
//
// THE SOFTWARE IS PROVIDED "AS IS", WITHOUT WARRANTY OF ANY KIND, EXPRESS
// OR IMPLIED, INCLUDING BUT NOT LIMITED TO THE WARRANTIES OF
// MERCHANTABILITY, FITNESS FOR A PARTICULAR PURPOSE AND NONINFRINGEMENT. IN
// NO EVENT SHALL THE AUTHORS OR COPYRIGHT HOLDERS BE LIABLE FOR ANY CLAIM,
// DAMAGES OR OTHER LIABILITY, WHETHER IN AN ACTION OF CONTRACT, TORT OR
// OTHERWISE, ARISING FROM, OUT OF OR IN CONNECTION WITH THE SOFTWARE OR THE
// USE OR OTHER DEALINGS IN THE SOFTWARE.

#include "node.h"
#include "node_buffer.h"
#include "node_internals.h"

#include "async_wrap-inl.h"
#include "env-inl.h"
#include "util-inl.h"

#include "v8.h"
#include "zlib.h"

#include <errno.h>
#include <stdlib.h>
#include <string.h>
#include <sys/types.h>

namespace node {

using v8::Array;
using v8::ArrayBuffer;
using v8::Context;
using v8::Function;
using v8::FunctionCallbackInfo;
using v8::FunctionTemplate;
using v8::HandleScope;
using v8::Local;
using v8::Number;
using v8::Object;
using v8::String;
using v8::Uint32Array;
using v8::Value;

namespace {

enum node_zlib_mode {
  NONE,
  DEFLATE,
  INFLATE,
  GZIP,
  GUNZIP,
  DEFLATERAW,
  INFLATERAW,
  UNZIP
};

#define GZIP_HEADER_ID1 0x1f
#define GZIP_HEADER_ID2 0x8b

/**
 * Deflate/Inflate
 */
class ZCtx : public AsyncWrap, public ThreadPoolWork {
 public:
  ZCtx(Environment* env, Local<Object> wrap, node_zlib_mode mode)
      : AsyncWrap(env, wrap, AsyncWrap::PROVIDER_ZLIB),
        ThreadPoolWork(env),
        dictionary_(nullptr),
        dictionary_len_(0),
        err_(0),
        flush_(0),
        init_done_(false),
        level_(0),
        memLevel_(0),
        mode_(mode),
        strategy_(0),
        windowBits_(0),
        write_in_progress_(false),
        pending_close_(false),
        refs_(0),
        gzip_id_bytes_read_(0),
        write_result_(nullptr),
        write_result_ttdBuff(nullptr) {
  }


  ~ZCtx() override {
    CHECK_EQ(false, write_in_progress_ && "write in progress");
    Close();
  }

  void Close() {
    if (write_in_progress_) {
      pending_close_ = true;
      return;
    }

    pending_close_ = false;
    CHECK(init_done_ && "close before init");
    CHECK_LE(mode_, UNZIP);

    int status = Z_OK;
    if (mode_ == DEFLATE || mode_ == GZIP || mode_ == DEFLATERAW) {
      status = deflateEnd(&strm_);
      int64_t change_in_bytes = -static_cast<int64_t>(kDeflateContextSize);
      env()->isolate()->AdjustAmountOfExternalAllocatedMemory(change_in_bytes);
    } else if (mode_ == INFLATE || mode_ == GUNZIP || mode_ == INFLATERAW ||
               mode_ == UNZIP) {
      status = inflateEnd(&strm_);
      int64_t change_in_bytes = -static_cast<int64_t>(kInflateContextSize);
      env()->isolate()->AdjustAmountOfExternalAllocatedMemory(change_in_bytes);
    }
    CHECK(status == Z_OK || status == Z_DATA_ERROR);
    mode_ = NONE;

    if (dictionary_ != nullptr) {
      delete[] dictionary_;
      dictionary_ = nullptr;
    }
  }


  static void Close(const FunctionCallbackInfo<Value>& args) {
    ZCtx* ctx;
    ASSIGN_OR_RETURN_UNWRAP(&ctx, args.Holder());
    ctx->Close();
  }


  // write(flush, in, in_off, in_len, out, out_off, out_len)
  template <bool async>
  static void Write(const FunctionCallbackInfo<Value>& args) {
    CHECK_EQ(args.Length(), 7);

    ZCtx* ctx;
    ASSIGN_OR_RETURN_UNWRAP(&ctx, args.Holder());
    CHECK(ctx->init_done_ && "write before init");
    CHECK(ctx->mode_ != NONE && "already finalized");

    CHECK_EQ(false, ctx->write_in_progress_ && "write already in progress");
    CHECK_EQ(false, ctx->pending_close_ && "close is pending");
    ctx->write_in_progress_ = true;
    ctx->Ref();

    CHECK_EQ(false, args[0]->IsUndefined() && "must provide flush value");

    unsigned int flush = args[0]->Uint32Value();

    if (flush != Z_NO_FLUSH &&
        flush != Z_PARTIAL_FLUSH &&
        flush != Z_SYNC_FLUSH &&
        flush != Z_FULL_FLUSH &&
        flush != Z_FINISH &&
        flush != Z_BLOCK) {
      CHECK(0 && "Invalid flush value");
    }

    Bytef *in;
    Bytef *out;
    size_t in_off, in_len, out_off, out_len;
    Environment* env = ctx->env();

    if (args[1]->IsNull()) {
      // just a flush
      in = nullptr;
      in_len = 0;
      in_off = 0;
    } else {
      CHECK(Buffer::HasInstance(args[1]));
      Local<Object> in_buf;
      in_buf = args[1]->ToObject(env->context()).ToLocalChecked();
      in_off = args[2]->Uint32Value();
      in_len = args[3]->Uint32Value();

      CHECK(Buffer::IsWithinBounds(in_off, in_len, Buffer::Length(in_buf)));
      in = reinterpret_cast<Bytef *>(Buffer::Data(in_buf) + in_off);
    }

    CHECK(Buffer::HasInstance(args[4]));
    Local<Object> out_buf = args[4]->ToObject(env->context()).ToLocalChecked();
    out_off = args[5]->Uint32Value();
    out_len = args[6]->Uint32Value();
    CHECK(Buffer::IsWithinBounds(out_off, out_len, Buffer::Length(out_buf)));
    out = reinterpret_cast<Bytef *>(Buffer::Data(out_buf) + out_off);

    ctx->strm_.avail_in = in_len;
    ctx->strm_.next_in = in;
    ctx->strm_.avail_out = out_len;
    ctx->strm_.next_out = out;
    ctx->flush_ = flush;

    if (!async) {
      // sync version
      env->PrintSyncTrace();
<<<<<<< HEAD
      Process(work_req);

      TTD_NATIVE_BUFFER_ACCESS_NOTIFY("ZLib sync");

      if (CheckError(ctx)) {
=======
      ctx->DoThreadPoolWork();
      if (ctx->CheckError()) {
>>>>>>> 5cbb905c
        ctx->write_result_[0] = ctx->strm_.avail_out;
        ctx->write_result_[1] = ctx->strm_.avail_in;
        ctx->write_in_progress_ = false;

#if ENABLE_TTD_NODE
        if (s_doTTRecord || s_doTTReplay) {
          const size_t modSize = 2 * sizeof(uint32_t);
          auto ttdbuf = ctx->write_result_ttdBuff->Buffer();
          ttdbuf->TTDRawBufferModifyNotifySync(0, modSize);
        }
#endif

        ctx->Unref();
      }
      return;
    }

#if ENABLE_TTD_NODE
    if (s_doTTRecord || s_doTTReplay) {
      Buffer::TTDAsyncModRegister(out_buf, out);

      v8::Local<v8::ArrayBuffer> ttdbuf = ctx->write_result_ttdBuff->Buffer();
      byte* ttdraw = static_cast<byte*>(ttdbuf->GetContents().Data());
      ttdbuf->TTDRawBufferNotifyRegisterForModification(ttdraw);
    }
#endif

    // async version
    ctx->ScheduleWork();
  }

  // thread pool!
  // This function may be called multiple times on the uv_work pool
  // for a single write() call, until all of the input bytes have
  // been consumed.
  void DoThreadPoolWork() override {
    const Bytef* next_expected_header_byte = nullptr;

    // If the avail_out is left at 0, then it means that it ran out
    // of room.  If there was avail_out left over, then it means
    // that all of the input was consumed.
    switch (mode_) {
      case DEFLATE:
      case GZIP:
      case DEFLATERAW:
        err_ = deflate(&strm_, flush_);
        break;
      case UNZIP:
        if (strm_.avail_in > 0) {
          next_expected_header_byte = strm_.next_in;
        }

        switch (gzip_id_bytes_read_) {
          case 0:
            if (next_expected_header_byte == nullptr) {
              break;
            }

            if (*next_expected_header_byte == GZIP_HEADER_ID1) {
              gzip_id_bytes_read_ = 1;
              next_expected_header_byte++;

              if (strm_.avail_in == 1) {
                // The only available byte was already read.
                break;
              }
            } else {
              mode_ = INFLATE;
              break;
            }

            // fallthrough
          case 1:
            if (next_expected_header_byte == nullptr) {
              break;
            }

            if (*next_expected_header_byte == GZIP_HEADER_ID2) {
              gzip_id_bytes_read_ = 2;
              mode_ = GUNZIP;
            } else {
              // There is no actual difference between INFLATE and INFLATERAW
              // (after initialization).
              mode_ = INFLATE;
            }

            break;
          default:
            CHECK(0 && "invalid number of gzip magic number bytes read");
        }

        // fallthrough
      case INFLATE:
      case GUNZIP:
      case INFLATERAW:
        err_ = inflate(&strm_, flush_);

        // If data was encoded with dictionary (INFLATERAW will have it set in
        // SetDictionary, don't repeat that here)
        if (mode_ != INFLATERAW &&
            err_ == Z_NEED_DICT &&
            dictionary_ != nullptr) {
          // Load it
          err_ = inflateSetDictionary(&strm_, dictionary_, dictionary_len_);
          if (err_ == Z_OK) {
            // And try to decode again
            err_ = inflate(&strm_, flush_);
          } else if (err_ == Z_DATA_ERROR) {
            // Both inflateSetDictionary() and inflate() return Z_DATA_ERROR.
            // Make it possible for After() to tell a bad dictionary from bad
            // input.
            err_ = Z_NEED_DICT;
          }
        }

        while (strm_.avail_in > 0 &&
               mode_ == GUNZIP &&
               err_ == Z_STREAM_END &&
               strm_.next_in[0] != 0x00) {
          // Bytes remain in input buffer. Perhaps this is another compressed
          // member in the same archive, or just trailing garbage.
          // Trailing zero bytes are okay, though, since they are frequently
          // used for padding.

          Reset();
          err_ = inflate(&strm_, flush_);
        }
        break;
      default:
        UNREACHABLE();
    }

    // pass any errors back to the main thread to deal with.

    // now After will emit the output, and
    // either schedule another call to Process,
    // or shift the queue and call Process.
  }


  bool CheckError() {
    // Acceptable error states depend on the type of zlib stream.
    switch (err_) {
    case Z_OK:
    case Z_BUF_ERROR:
      if (strm_.avail_out != 0 && flush_ == Z_FINISH) {
        Error("unexpected end of file");
        return false;
      }
    case Z_STREAM_END:
      // normal statuses, not fatal
      break;
    case Z_NEED_DICT:
      if (dictionary_ == nullptr)
        Error("Missing dictionary");
      else
        Error("Bad dictionary");
      return false;
    default:
      // something else.
      Error("Zlib error");
      return false;
    }

    return true;
  }


  // v8 land!
  void AfterThreadPoolWork(int status) override {
    write_in_progress_ = false;

    if (status == UV_ECANCELED) {
      Close();
      return;
    }

    CHECK_EQ(status, 0);

    HandleScope handle_scope(env()->isolate());
    Context::Scope context_scope(env()->context());

    if (!CheckError())
      return;

    write_result_[0] = strm_.avail_out;
    write_result_[1] = strm_.avail_in;

#if ENABLE_TTD_NODE
    if (s_doTTRecord || s_doTTReplay) {
      Buffer::TTDAsyncModNotify(ctx->strm_.next_out);

      v8::Local<v8::ArrayBuffer> ttdbuf = ctx->write_result_ttdBuff->Buffer();
      byte* ttdraw = static_cast<byte*>(ttdbuf->GetContents().Data());
      const size_t modSize = 2 * sizeof(uint32_t);
      ttdbuf->TTDRawBufferAsyncModifyComplete(ttdraw + modSize);
    }
#endif

    // call the write() cb
    Local<Function> cb = PersistentToLocal(env()->isolate(),
                                           write_js_callback_);
    MakeCallback(cb, 0, nullptr);

    Unref();
    if (pending_close_)
      Close();
  }

  // TODO(addaleax): Switch to modern error system (node_errors.h).
  void Error(const char* message) {
    // If you hit this assertion, you forgot to enter the v8::Context first.
    CHECK_EQ(env()->context(), env()->isolate()->GetCurrentContext());

    if (strm_.msg != nullptr) {
      message = strm_.msg;
    }
#if ENABLE_TTD_NODE
    if (s_doTTRecord || s_doTTReplay) {
      Buffer::TTDAsyncModNotify(ctx->strm_.next_out);
    }
#endif

    HandleScope scope(env()->isolate());
    Local<Value> args[2] = {
      OneByteString(env()->isolate(), message),
      Number::New(env()->isolate(), err_)
    };
    MakeCallback(env()->onerror_string(), arraysize(args), args);

    // no hope of rescue.
    if (write_in_progress_)
      Unref();
    write_in_progress_ = false;
    if (pending_close_)
      Close();
  }

  static void New(const FunctionCallbackInfo<Value>& args) {
    Environment* env = Environment::GetCurrent(args);
    CHECK(args[0]->IsInt32());
    node_zlib_mode mode = static_cast<node_zlib_mode>(args[0]->Int32Value());
    new ZCtx(env, args.This(), mode);
  }

  // just pull the ints out of the args and call the other Init
  static void Init(const FunctionCallbackInfo<Value>& args) {
    // Refs: https://github.com/nodejs/node/issues/16649
    // Refs: https://github.com/nodejs/node/issues/14161
    if (args.Length() == 5) {
      fprintf(stderr,
          "WARNING: You are likely using a version of node-tar or npm that "
          "is incompatible with this version of Node.js.\nPlease use "
          "either the version of npm that is bundled with Node.js, or "
          "a version of npm (> 5.5.1 or < 5.4.0) or node-tar (> 4.0.1) "
          "that is compatible with Node.js 9 and above.\n");
    }
    CHECK(args.Length() == 7 &&
      "init(windowBits, level, memLevel, strategy, writeResult, writeCallback,"
      " dictionary)");

    ZCtx* ctx;
    ASSIGN_OR_RETURN_UNWRAP(&ctx, args.Holder());

    // windowBits is special. On the compression side, 0 is an invalid value.
    // But on the decompression side, a value of 0 for windowBits tells zlib
    // to use the window size in the zlib header of the compressed stream.
    int windowBits = args[0]->Uint32Value();
    if (!((windowBits == 0) &&
          (ctx->mode_ == INFLATE ||
           ctx->mode_ == GUNZIP ||
           ctx->mode_ == UNZIP))) {
      CHECK((windowBits >= Z_MIN_WINDOWBITS &&
             windowBits <= Z_MAX_WINDOWBITS) && "invalid windowBits");
    }

    int level = args[1]->Int32Value();
    CHECK((level >= Z_MIN_LEVEL && level <= Z_MAX_LEVEL) &&
      "invalid compression level");

    int memLevel = args[2]->Uint32Value();
    CHECK((memLevel >= Z_MIN_MEMLEVEL && memLevel <= Z_MAX_MEMLEVEL) &&
      "invalid memlevel");

    int strategy = args[3]->Uint32Value();
    CHECK((strategy == Z_FILTERED ||
           strategy == Z_HUFFMAN_ONLY ||
           strategy == Z_RLE ||
           strategy == Z_FIXED ||
           strategy == Z_DEFAULT_STRATEGY) && "invalid strategy");

    CHECK(args[4]->IsUint32Array());
    Local<Uint32Array> array = args[4].As<Uint32Array>();
    Local<ArrayBuffer> ab = array->Buffer();
    uint32_t* write_result = static_cast<uint32_t*>(ab->GetContents().Data());

    Local<Function> write_js_callback = args[5].As<Function>();

    char* dictionary = nullptr;
    size_t dictionary_len = 0;
    if (Buffer::HasInstance(args[6])) {
      const char* dictionary_ = Buffer::Data(args[6]);
      dictionary_len = Buffer::Length(args[6]);

      dictionary = new char[dictionary_len];
      memcpy(dictionary, dictionary_, dictionary_len);
    }

    bool ret = Init(ctx, level, windowBits, memLevel, strategy, write_result,
                    *array, write_js_callback, dictionary, dictionary_len);
    if (!ret) goto end;

    SetDictionary(ctx);

   end:
    return args.GetReturnValue().Set(ret);
  }

  static void Params(const FunctionCallbackInfo<Value>& args) {
    CHECK(args.Length() == 2 && "params(level, strategy)");
    ZCtx* ctx;
    ASSIGN_OR_RETURN_UNWRAP(&ctx, args.Holder());
    Params(ctx, args[0]->Int32Value(), args[1]->Int32Value());
  }

  static void Reset(const FunctionCallbackInfo<Value> &args) {
    ZCtx* ctx;
    ASSIGN_OR_RETURN_UNWRAP(&ctx, args.Holder());
    ctx->Reset();
    SetDictionary(ctx);
  }

  static bool Init(ZCtx *ctx, int level, int windowBits, int memLevel,
                   int strategy, uint32_t* write_result,
                   Uint32Array* write_resultTTDBuffer,
                   Local<Function> write_js_callback, char* dictionary,
                   size_t dictionary_len) {
    ctx->level_ = level;
    ctx->windowBits_ = windowBits;
    ctx->memLevel_ = memLevel;
    ctx->strategy_ = strategy;

    ctx->strm_.zalloc = Z_NULL;
    ctx->strm_.zfree = Z_NULL;
    ctx->strm_.opaque = Z_NULL;

    ctx->flush_ = Z_NO_FLUSH;

    ctx->err_ = Z_OK;

    if (ctx->mode_ == GZIP || ctx->mode_ == GUNZIP) {
      ctx->windowBits_ += 16;
    }

    if (ctx->mode_ == UNZIP) {
      ctx->windowBits_ += 32;
    }

    if (ctx->mode_ == DEFLATERAW || ctx->mode_ == INFLATERAW) {
      ctx->windowBits_ *= -1;
    }

    switch (ctx->mode_) {
      case DEFLATE:
      case GZIP:
      case DEFLATERAW:
        ctx->err_ = deflateInit2(&ctx->strm_,
                                 ctx->level_,
                                 Z_DEFLATED,
                                 ctx->windowBits_,
                                 ctx->memLevel_,
                                 ctx->strategy_);
        ctx->env()->isolate()
            ->AdjustAmountOfExternalAllocatedMemory(kDeflateContextSize);
        break;
      case INFLATE:
      case GUNZIP:
      case INFLATERAW:
      case UNZIP:
        ctx->err_ = inflateInit2(&ctx->strm_, ctx->windowBits_);
        ctx->env()->isolate()
            ->AdjustAmountOfExternalAllocatedMemory(kInflateContextSize);
        break;
      default:
        UNREACHABLE();
    }

    ctx->dictionary_ = reinterpret_cast<Bytef *>(dictionary);
    ctx->dictionary_len_ = dictionary_len;

    ctx->write_in_progress_ = false;
    ctx->init_done_ = true;

    if (ctx->err_ != Z_OK) {
      if (dictionary != nullptr) {
        delete[] dictionary;
        ctx->dictionary_ = nullptr;
      }
      ctx->mode_ = NONE;
      return false;
    }

    ctx->write_result_ = write_result;
#if ENABLE_TTD_NODE
    JsTTDNotifyLongLivedReferenceAdd(write_resultTTDBuffer);
    ctx->write_result_ttdBuff = write_resultTTDBuffer;
#endif
    ctx->write_js_callback_.Reset(ctx->env()->isolate(), write_js_callback);
    return true;
  }

  static void SetDictionary(ZCtx* ctx) {
    if (ctx->dictionary_ == nullptr)
      return;

    ctx->err_ = Z_OK;

    switch (ctx->mode_) {
      case DEFLATE:
      case DEFLATERAW:
        ctx->err_ = deflateSetDictionary(&ctx->strm_,
                                         ctx->dictionary_,
                                         ctx->dictionary_len_);
        break;
      case INFLATERAW:
        // The other inflate cases will have the dictionary set when inflate()
        // returns Z_NEED_DICT in Process()
        ctx->err_ = inflateSetDictionary(&ctx->strm_,
                                         ctx->dictionary_,
                                         ctx->dictionary_len_);
        break;
      default:
        break;
    }

    if (ctx->err_ != Z_OK) {
      ctx->Error("Failed to set dictionary");
    }
  }

  static void Params(ZCtx* ctx, int level, int strategy) {
    ctx->err_ = Z_OK;

    switch (ctx->mode_) {
      case DEFLATE:
      case DEFLATERAW:
        ctx->err_ = deflateParams(&ctx->strm_, level, strategy);
        break;
      default:
        break;
    }

    if (ctx->err_ != Z_OK && ctx->err_ != Z_BUF_ERROR) {
      ctx->Error("Failed to set parameters");
    }
  }

  void Reset() {
    err_ = Z_OK;

    switch (mode_) {
      case DEFLATE:
      case DEFLATERAW:
      case GZIP:
        err_ = deflateReset(&strm_);
        break;
      case INFLATE:
      case INFLATERAW:
      case GUNZIP:
        err_ = inflateReset(&strm_);
        break;
      default:
        break;
    }

    if (err_ != Z_OK) {
      Error("Failed to reset stream");
    }
  }

  size_t self_size() const override { return sizeof(*this); }

 private:
  void Ref() {
    if (++refs_ == 1) {
      ClearWeak();
    }
  }

  void Unref() {
    CHECK_GT(refs_, 0);
    if (--refs_ == 0) {
      MakeWeak();
    }
  }

  static const int kDeflateContextSize = 16384;  // approximate
  static const int kInflateContextSize = 10240;  // approximate

  Bytef* dictionary_;
  size_t dictionary_len_;
  int err_;
  int flush_;
  bool init_done_;
  int level_;
  int memLevel_;
  node_zlib_mode mode_;
  int strategy_;
  z_stream strm_;
  int windowBits_;
  bool write_in_progress_;
  bool pending_close_;
  unsigned int refs_;
  unsigned int gzip_id_bytes_read_;
  uint32_t* write_result_;
  v8::Uint32Array* write_result_ttdBuff;  // must be kept alive by host
  Persistent<Function> write_js_callback_;
};


void Initialize(Local<Object> target,
                Local<Value> unused,
                Local<Context> context,
                void* priv) {
  Environment* env = Environment::GetCurrent(context);
  Local<FunctionTemplate> z = env->NewFunctionTemplate(ZCtx::New);

  z->InstanceTemplate()->SetInternalFieldCount(1);

  AsyncWrap::AddWrapMethods(env, z);
  env->SetProtoMethod(z, "write", ZCtx::Write<true>);
  env->SetProtoMethod(z, "writeSync", ZCtx::Write<false>);
  env->SetProtoMethod(z, "init", ZCtx::Init);
  env->SetProtoMethod(z, "close", ZCtx::Close);
  env->SetProtoMethod(z, "params", ZCtx::Params);
  env->SetProtoMethod(z, "reset", ZCtx::Reset);

  Local<String> zlibString = FIXED_ONE_BYTE_STRING(env->isolate(), "Zlib");
  z->SetClassName(zlibString);
  target->Set(zlibString, z->GetFunction());

  target->Set(FIXED_ONE_BYTE_STRING(env->isolate(), "ZLIB_VERSION"),
              FIXED_ONE_BYTE_STRING(env->isolate(), ZLIB_VERSION));
}

}  // anonymous namespace
}  // namespace node

NODE_BUILTIN_MODULE_CONTEXT_AWARE(zlib, node::Initialize)<|MERGE_RESOLUTION|>--- conflicted
+++ resolved
@@ -202,16 +202,11 @@
     if (!async) {
       // sync version
       env->PrintSyncTrace();
-<<<<<<< HEAD
-      Process(work_req);
+      ctx->DoThreadPoolWork();
 
       TTD_NATIVE_BUFFER_ACCESS_NOTIFY("ZLib sync");
 
-      if (CheckError(ctx)) {
-=======
-      ctx->DoThreadPoolWork();
       if (ctx->CheckError()) {
->>>>>>> 5cbb905c
         ctx->write_result_[0] = ctx->strm_.avail_out;
         ctx->write_result_[1] = ctx->strm_.avail_in;
         ctx->write_in_progress_ = false;
@@ -402,9 +397,9 @@
 
 #if ENABLE_TTD_NODE
     if (s_doTTRecord || s_doTTReplay) {
-      Buffer::TTDAsyncModNotify(ctx->strm_.next_out);
-
-      v8::Local<v8::ArrayBuffer> ttdbuf = ctx->write_result_ttdBuff->Buffer();
+      Buffer::TTDAsyncModNotify(strm_.next_out);
+
+      v8::Local<v8::ArrayBuffer> ttdbuf = write_result_ttdBuff->Buffer();
       byte* ttdraw = static_cast<byte*>(ttdbuf->GetContents().Data());
       const size_t modSize = 2 * sizeof(uint32_t);
       ttdbuf->TTDRawBufferAsyncModifyComplete(ttdraw + modSize);
@@ -429,9 +424,10 @@
     if (strm_.msg != nullptr) {
       message = strm_.msg;
     }
+
 #if ENABLE_TTD_NODE
     if (s_doTTRecord || s_doTTReplay) {
-      Buffer::TTDAsyncModNotify(ctx->strm_.next_out);
+      Buffer::TTDAsyncModNotify(strm_.next_out);
     }
 #endif
 
