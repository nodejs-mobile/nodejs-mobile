--- conflicted
+++ resolved
@@ -11,19 +11,8 @@
 #error("This header can only be used when inspector is enabled")
 #endif
 
-<<<<<<< HEAD
-#include "node_debug_options.h"
-
-// Forward declaration to break recursive dependency chain with src/env.h.
-namespace node {
-class Environment;
-class NodePlatform;
-}  // namespace node
-
-=======
 #include "node_options.h"
 #include "node_persistent.h"
->>>>>>> 84bd6f3c
 #include "v8.h"
 
 namespace v8_inspector {
@@ -43,15 +32,8 @@
 
 class InspectorSession {
  public:
-<<<<<<< HEAD
-  virtual ~InspectorSessionDelegate() = default;
-  virtual bool WaitForFrontendMessageWhilePaused() = 0;
-  virtual void SendMessageToFrontend(const v8_inspector::StringView& message)
-                                     = 0;
-=======
   virtual ~InspectorSession() {}
   virtual void Dispatch(const v8_inspector::StringView& message) = 0;
->>>>>>> 84bd6f3c
 };
 
 class InspectorSessionDelegate {
@@ -67,19 +49,6 @@
   ~Agent();
 
   // Create client_, may create io_ if option enabled
-<<<<<<< HEAD
-  bool Start(node::NodePlatform* platform, const char* path,
-             const DebugOptions& options);
-  // Stop and destroy io_
-  void Stop();
-
-  bool IsStarted() { return !!client_; }
-
-  // IO thread started, and client connected
-  bool IsConnected();
-
-
-=======
   bool Start(const std::string& path,
              std::shared_ptr<DebugOptions> options,
              bool is_worker);
@@ -97,7 +66,6 @@
   // Blocks till frontend connects and sends "runIfWaitingForDebugger"
   void WaitForConnect();
   // Blocks till all the sessions with "WaitForDisconnectOnShutdown" disconnect
->>>>>>> 84bd6f3c
   void WaitForDisconnect();
   void FatalException(v8::Local<v8::Value> error,
                       v8::Local<v8::Message> message);
@@ -113,27 +81,6 @@
   void RegisterAsyncHook(v8::Isolate* isolate,
     v8::Local<v8::Function> enable_function,
     v8::Local<v8::Function> disable_function);
-<<<<<<< HEAD
-
-  // These methods are called by the WS protocol and JS binding to create
-  // inspector sessions.  The inspector responds by using the delegate to send
-  // messages back.
-  void Connect(InspectorSessionDelegate* delegate);
-  void Disconnect();
-  void Dispatch(const v8_inspector::StringView& message);
-  InspectorSessionDelegate* delegate();
-
-  void RunMessageLoop();
-  bool enabled() { return enabled_; }
-  void PauseOnNextJavascriptStatement(const std::string& reason);
-
-  // Initialize 'inspector' module bindings
-  static void InitInspector(v8::Local<v8::Object> target,
-                            v8::Local<v8::Value> unused,
-                            v8::Local<v8::Context> context,
-                            void* priv);
-
-=======
   void EnableAsyncHook();
   void DisableAsyncHook();
 
@@ -147,62 +94,39 @@
 
   void PauseOnNextJavascriptStatement(const std::string& reason);
 
->>>>>>> 84bd6f3c
   InspectorIo* io() {
     return io_.get();
   }
 
-<<<<<<< HEAD
-  // Can only be called from the the main thread.
-  bool StartIoThread(bool wait_for_connect);
-=======
   // Can only be called from the main thread.
   bool StartIoThread();
->>>>>>> 84bd6f3c
 
   // Calls StartIoThread() from off the main thread.
   void RequestIoThreadStart();
 
-<<<<<<< HEAD
-  DebugOptions& options() { return debug_options_; }
-  void ContextCreated(v8::Local<v8::Context> context);
-=======
   std::shared_ptr<DebugOptions> options() { return debug_options_; }
   void ContextCreated(v8::Local<v8::Context> context, const ContextInfo& info);
 
   // Interface for interacting with inspectors in worker threads
   std::shared_ptr<WorkerManager> GetWorkerManager();
->>>>>>> 84bd6f3c
 
  private:
   void ToggleAsyncHook(v8::Isolate* isolate,
                        const node::Persistent<v8::Function>& fn);
 
   node::Environment* parent_env_;
-<<<<<<< HEAD
-  std::unique_ptr<NodeInspectorClient> client_;
-=======
   // Encapsulates majority of the Inspector functionality
   std::shared_ptr<NodeInspectorClient> client_;
   // Interface for transports, e.g. WebSocket server
->>>>>>> 84bd6f3c
   std::unique_ptr<InspectorIo> io_;
   std::unique_ptr<ParentInspectorHandle> parent_handle_;
   std::string path_;
-<<<<<<< HEAD
-  DebugOptions debug_options_;
-  int next_context_number_;
-
-  v8::Persistent<v8::Function> enable_async_hook_function_;
-  v8::Persistent<v8::Function> disable_async_hook_function_;
-=======
   std::shared_ptr<DebugOptions> debug_options_;
 
   bool pending_enable_async_hook_ = false;
   bool pending_disable_async_hook_ = false;
   node::Persistent<v8::Function> enable_async_hook_function_;
   node::Persistent<v8::Function> disable_async_hook_function_;
->>>>>>> 84bd6f3c
 };
 
 }  // namespace inspector
