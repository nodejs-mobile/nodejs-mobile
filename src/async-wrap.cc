--- conflicted
+++ resolved
@@ -525,12 +525,7 @@
   //   handle is constructed kInitTriggerId is set back to 0.
   FORCE_SET_TARGET_FIELD(target,
                          "async_uid_fields",
-<<<<<<< HEAD
-                         Float64Array::New(uid_fields_ab, 0,
-                         uid_fields_count));
-=======
                          env->async_hooks()->uid_fields().GetJSArray());
->>>>>>> bf1ca8fb
 
   Local<Object> constants = Object::New(isolate);
 #define SET_HOOKS_CONSTANT(name)                                              \
