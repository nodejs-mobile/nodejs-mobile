// Copyright Joyent, Inc. and other Node contributors.
//
// Permission is hereby granted, free of charge, to any person obtaining a
// copy of this software and associated documentation files (the
// "Software"), to deal in the Software without restriction, including
// without limitation the rights to use, copy, modify, merge, publish,
// distribute, sublicense, and/or sell copies of the Software, and to permit
// persons to whom the Software is furnished to do so, subject to the
// following conditions:
//
// The above copyright notice and this permission notice shall be included
// in all copies or substantial portions of the Software.
//
// THE SOFTWARE IS PROVIDED "AS IS", WITHOUT WARRANTY OF ANY KIND, EXPRESS
// OR IMPLIED, INCLUDING BUT NOT LIMITED TO THE WARRANTIES OF
// MERCHANTABILITY, FITNESS FOR A PARTICULAR PURPOSE AND NONINFRINGEMENT. IN
// NO EVENT SHALL THE AUTHORS OR COPYRIGHT HOLDERS BE LIABLE FOR ANY CLAIM,
// DAMAGES OR OTHER LIABILITY, WHETHER IN AN ACTION OF CONTRACT, TORT OR
// OTHERWISE, ARISING FROM, OUT OF OR IN CONNECTION WITH THE SOFTWARE OR THE
// USE OR OTHER DEALINGS IN THE SOFTWARE.

#include "async-wrap.h"
#include "async-wrap-inl.h"
#include "env.h"
#include "env-inl.h"
#include "util.h"
#include "util-inl.h"

#include "uv.h"
#include "v8.h"
#include "v8-profiler.h"

using v8::Array;
using v8::Context;
using v8::Float64Array;
using v8::Function;
using v8::FunctionCallbackInfo;
using v8::FunctionTemplate;
using v8::HandleScope;
using v8::HeapProfiler;
using v8::Integer;
using v8::Isolate;
using v8::Local;
using v8::MaybeLocal;
using v8::Number;
using v8::Object;
using v8::ObjectTemplate;
using v8::Promise;
using v8::PromiseHookType;
using v8::PropertyCallbackInfo;
using v8::RetainedObjectInfo;
using v8::String;
using v8::Symbol;
using v8::TryCatch;
using v8::Undefined;
using v8::Value;

using AsyncHooks = node::Environment::AsyncHooks;

namespace node {

static const char* const provider_names[] = {
#define V(PROVIDER)                                                           \
  #PROVIDER,
  NODE_ASYNC_PROVIDER_TYPES(V)
#undef V
};


// Report correct information in a heapdump.

class RetainedAsyncInfo: public RetainedObjectInfo {
 public:
  explicit RetainedAsyncInfo(uint16_t class_id, AsyncWrap* wrap);

  void Dispose() override;
  bool IsEquivalent(RetainedObjectInfo* other) override;
  intptr_t GetHash() override;
  const char* GetLabel() override;
  intptr_t GetSizeInBytes() override;

 private:
  const char* label_;
  const AsyncWrap* wrap_;
  const int length_;
};


RetainedAsyncInfo::RetainedAsyncInfo(uint16_t class_id, AsyncWrap* wrap)
    : label_(provider_names[class_id - NODE_ASYNC_ID_OFFSET]),
      wrap_(wrap),
      length_(wrap->self_size()) {
}


void RetainedAsyncInfo::Dispose() {
  delete this;
}


bool RetainedAsyncInfo::IsEquivalent(RetainedObjectInfo* other) {
  return label_ == other->GetLabel() &&
          wrap_ == static_cast<RetainedAsyncInfo*>(other)->wrap_;
}


intptr_t RetainedAsyncInfo::GetHash() {
  return reinterpret_cast<intptr_t>(wrap_);
}


const char* RetainedAsyncInfo::GetLabel() {
  return label_;
}


intptr_t RetainedAsyncInfo::GetSizeInBytes() {
  return length_;
}


RetainedObjectInfo* WrapperInfo(uint16_t class_id, Local<Value> wrapper) {
  // No class_id should be the provider type of NONE.
  CHECK_GT(class_id, NODE_ASYNC_ID_OFFSET);
  // And make sure the class_id doesn't extend past the last provider.
  CHECK_LE(class_id - NODE_ASYNC_ID_OFFSET, AsyncWrap::PROVIDERS_LENGTH);
  CHECK(wrapper->IsObject());
  CHECK(!wrapper.IsEmpty());

  Local<Object> object = wrapper.As<Object>();
  CHECK_GT(object->InternalFieldCount(), 0);

  AsyncWrap* wrap = Unwrap<AsyncWrap>(object);
  CHECK_NE(nullptr, wrap);

  return new RetainedAsyncInfo(class_id, wrap);
}


// end RetainedAsyncInfo


static void DestroyIdsCb(uv_timer_t* handle) {
  Environment* env = Environment::from_destroy_ids_timer_handle(handle);

  HandleScope handle_scope(env->isolate());
  Context::Scope context_scope(env->context());
  Local<Function> fn = env->async_hooks_destroy_function();

  TryCatch try_catch(env->isolate());

  do {
    std::vector<double> destroy_ids_list;
    destroy_ids_list.swap(*env->destroy_ids_list());
    for (auto current_id : destroy_ids_list) {
      // Want each callback to be cleaned up after itself, instead of cleaning
      // them all up after the while() loop completes.
      HandleScope scope(env->isolate());
      Local<Value> argv = Number::New(env->isolate(), current_id);
      MaybeLocal<Value> ret = fn->Call(
          env->context(), Undefined(env->isolate()), 1, &argv);

      if (ret.IsEmpty()) {
        ClearFatalExceptionHandlers(env);
        FatalException(env->isolate(), try_catch);
        UNREACHABLE();
      }
    }
  } while (!env->destroy_ids_list()->empty());
}


static void PushBackDestroyId(Environment* env, double id) {
  if (env->async_hooks()->fields()[AsyncHooks::kDestroy] == 0)
    return;

  if (env->destroy_ids_list()->empty())
    uv_timer_start(env->destroy_ids_timer_handle(), DestroyIdsCb, 0, 0);

  env->destroy_ids_list()->push_back(id);
}


void AsyncWrap::EmitPromiseResolve(Environment* env, double async_id) {
  AsyncHooks* async_hooks = env->async_hooks();

  if (async_hooks->fields()[AsyncHooks::kPromiseResolve] == 0)
    return;

  Local<Value> uid = Number::New(env->isolate(), async_id);
  Local<Function> fn = env->async_hooks_promise_resolve_function();
  TryCatch try_catch(env->isolate());
  MaybeLocal<Value> ar = fn->Call(
      env->context(), Undefined(env->isolate()), 1, &uid);
  if (ar.IsEmpty()) {
    ClearFatalExceptionHandlers(env);
    FatalException(env->isolate(), try_catch);
    UNREACHABLE();
  }
}


void AsyncWrap::EmitBefore(Environment* env, double async_id) {
  AsyncHooks* async_hooks = env->async_hooks();

  if (async_hooks->fields()[AsyncHooks::kBefore] == 0)
    return;

  Local<Value> uid = Number::New(env->isolate(), async_id);
  Local<Function> fn = env->async_hooks_before_function();
  TryCatch try_catch(env->isolate());
  MaybeLocal<Value> ar = fn->Call(
      env->context(), Undefined(env->isolate()), 1, &uid);
  if (ar.IsEmpty()) {
    ClearFatalExceptionHandlers(env);
    FatalException(env->isolate(), try_catch);
    UNREACHABLE();
  }
}


void AsyncWrap::EmitAfter(Environment* env, double async_id) {
  AsyncHooks* async_hooks = env->async_hooks();

  if (async_hooks->fields()[AsyncHooks::kAfter] == 0)
    return;

  // If the user's callback failed then the after() hooks will be called at the
  // end of _fatalException().
  Local<Value> uid = Number::New(env->isolate(), async_id);
  Local<Function> fn = env->async_hooks_after_function();
  TryCatch try_catch(env->isolate());
  MaybeLocal<Value> ar = fn->Call(
      env->context(), Undefined(env->isolate()), 1, &uid);
  if (ar.IsEmpty()) {
    ClearFatalExceptionHandlers(env);
    FatalException(env->isolate(), try_catch);
    UNREACHABLE();
  }
}

class PromiseWrap : public AsyncWrap {
 public:
  PromiseWrap(Environment* env, Local<Object> object, bool silent)
    : AsyncWrap(env, object, PROVIDER_PROMISE, silent) {
    MakeWeak(this);
  }
  size_t self_size() const override { return sizeof(*this); }

  static constexpr int kPromiseField = 1;
  static constexpr int kParentIdField = 2;
  static constexpr int kInternalFieldCount = 3;

  static PromiseWrap* New(Environment* env,
                          Local<Promise> promise,
                          PromiseWrap* parent_wrap,
                          bool silent);
  static void GetPromise(Local<String> property,
                         const PropertyCallbackInfo<Value>& info);
  static void GetParentId(Local<String> property,
                          const PropertyCallbackInfo<Value>& info);
};

PromiseWrap* PromiseWrap::New(Environment* env,
                              Local<Promise> promise,
                              PromiseWrap* parent_wrap,
                              bool silent) {
  Local<Object> object = env->promise_wrap_template()
                            ->NewInstance(env->context()).ToLocalChecked();
  object->SetInternalField(PromiseWrap::kPromiseField, promise);
  if (parent_wrap != nullptr) {
    object->SetInternalField(PromiseWrap::kParentIdField,
                             Number::New(env->isolate(),
                                         parent_wrap->get_id()));
  }
  CHECK_EQ(promise->GetAlignedPointerFromInternalField(0), nullptr);
  promise->SetInternalField(0, object);
  return new PromiseWrap(env, object, silent);
}

void PromiseWrap::GetPromise(Local<String> property,
                             const PropertyCallbackInfo<Value>& info) {
  info.GetReturnValue().Set(info.Holder()->GetInternalField(kPromiseField));
}

void PromiseWrap::GetParentId(Local<String> property,
                              const PropertyCallbackInfo<Value>& info) {
  info.GetReturnValue().Set(info.Holder()->GetInternalField(kParentIdField));
}

static void PromiseHook(PromiseHookType type, Local<Promise> promise,
                        Local<Value> parent, void* arg) {
  Environment* env = static_cast<Environment*>(arg);
  Local<Value> resource_object_value = promise->GetInternalField(0);
  PromiseWrap* wrap = nullptr;
  if (resource_object_value->IsObject()) {
    Local<Object> resource_object = resource_object_value.As<Object>();
    wrap = Unwrap<PromiseWrap>(resource_object);
  }

  if (type == PromiseHookType::kInit || wrap == nullptr) {
    bool silent = type != PromiseHookType::kInit;
    PromiseWrap* parent_wrap = nullptr;

    // set parent promise's async Id as this promise's triggerAsyncId
    if (parent->IsPromise()) {
      // parent promise exists, current promise
      // is a chained promise, so we set parent promise's id as
      // current promise's triggerAsyncId
      Local<Promise> parent_promise = parent.As<Promise>();
      Local<Value> parent_resource = parent_promise->GetInternalField(0);
      if (parent_resource->IsObject()) {
        parent_wrap = Unwrap<PromiseWrap>(parent_resource.As<Object>());
      }

      if (parent_wrap == nullptr) {
        parent_wrap = PromiseWrap::New(env, parent_promise, nullptr, true);
      }
      // get id from parentWrap
      double trigger_id = parent_wrap->get_id();
      env->set_init_trigger_id(trigger_id);
    }

    wrap = PromiseWrap::New(env, promise, parent_wrap, silent);
  }

  CHECK_NE(wrap, nullptr);
  if (type == PromiseHookType::kBefore) {
    env->async_hooks()->push_ids(wrap->get_id(), wrap->get_trigger_id());
    AsyncWrap::EmitBefore(wrap->env(), wrap->get_id());
  } else if (type == PromiseHookType::kAfter) {
    AsyncWrap::EmitAfter(wrap->env(), wrap->get_id());
    if (env->current_async_id() == wrap->get_id()) {
      // This condition might not be true if async_hooks was enabled during
      // the promise callback execution.
      // Popping it off the stack can be skipped in that case, because is is
      // known that it would correspond to exactly one call with
      // PromiseHookType::kBefore that was not witnessed by the PromiseHook.
      env->async_hooks()->pop_ids(wrap->get_id());
    }
  } else if (type == PromiseHookType::kResolve) {
    AsyncWrap::EmitPromiseResolve(wrap->env(), wrap->get_id());
  }
}


static void SetupHooks(const FunctionCallbackInfo<Value>& args) {
  Environment* env = Environment::GetCurrent(args);

  if (!args[0]->IsObject())
    return env->ThrowTypeError("first argument must be an object");

  // All of init, before, after, destroy are supplied by async_hooks
  // internally, so this should every only be called once. At which time all
  // the functions should be set. Detect this by checking if init !IsEmpty().
  CHECK(env->async_hooks_init_function().IsEmpty());

  Local<Object> fn_obj = args[0].As<Object>();

#define SET_HOOK_FN(name)                                                     \
  Local<Value> name##_v = fn_obj->Get(                                        \
      env->context(),                                                         \
      FIXED_ONE_BYTE_STRING(env->isolate(), #name)).ToLocalChecked();         \
  CHECK(name##_v->IsFunction());                                              \
  env->set_async_hooks_##name##_function(name##_v.As<Function>());

  SET_HOOK_FN(init);
  SET_HOOK_FN(before);
  SET_HOOK_FN(after);
  SET_HOOK_FN(destroy);
  SET_HOOK_FN(promise_resolve);
#undef SET_HOOK_FN

  {
    Local<FunctionTemplate> ctor =
        FunctionTemplate::New(env->isolate());
    ctor->SetClassName(FIXED_ONE_BYTE_STRING(env->isolate(), "PromiseWrap"));
    Local<ObjectTemplate> promise_wrap_template = ctor->InstanceTemplate();
    promise_wrap_template->SetInternalFieldCount(
        PromiseWrap::kInternalFieldCount);
    promise_wrap_template->SetAccessor(
        FIXED_ONE_BYTE_STRING(env->isolate(), "promise"),
        PromiseWrap::GetPromise);
    promise_wrap_template->SetAccessor(
        FIXED_ONE_BYTE_STRING(env->isolate(), "parentId"),
        PromiseWrap::GetParentId);
    env->set_promise_wrap_template(promise_wrap_template);
  }
}


static void EnablePromiseHook(const FunctionCallbackInfo<Value>& args) {
  Environment* env = Environment::GetCurrent(args);
  env->AddPromiseHook(PromiseHook, static_cast<void*>(env));
}


static void DisablePromiseHook(const FunctionCallbackInfo<Value>& args) {
  Environment* env = Environment::GetCurrent(args);

  // Delay the call to `RemovePromiseHook` because we might currently be
  // between the `before` and `after` calls of a Promise.
  env->isolate()->EnqueueMicrotask([](void* data) {
    Environment* env = static_cast<Environment*>(data);
    env->RemovePromiseHook(PromiseHook, data);
  }, static_cast<void*>(env));
}


void AsyncWrap::GetAsyncId(const FunctionCallbackInfo<Value>& args) {
  AsyncWrap* wrap;
  args.GetReturnValue().Set(-1);
  ASSIGN_OR_RETURN_UNWRAP(&wrap, args.Holder());
  args.GetReturnValue().Set(wrap->get_id());
}


void AsyncWrap::PushAsyncIds(const FunctionCallbackInfo<Value>& args) {
  Environment* env = Environment::GetCurrent(args);
  // No need for CHECK(IsNumber()) on args because if FromJust() doesn't fail
  // then the checks in push_ids() and pop_ids() will.
  double async_id = args[0]->NumberValue(env->context()).FromJust();
  double trigger_id = args[1]->NumberValue(env->context()).FromJust();
  env->async_hooks()->push_ids(async_id, trigger_id);
}


void AsyncWrap::PopAsyncIds(const FunctionCallbackInfo<Value>& args) {
  Environment* env = Environment::GetCurrent(args);
  double async_id = args[0]->NumberValue(env->context()).FromJust();
  args.GetReturnValue().Set(env->async_hooks()->pop_ids(async_id));
}


void AsyncWrap::AsyncIdStackSize(const FunctionCallbackInfo<Value>& args) {
  Environment* env = Environment::GetCurrent(args);
  args.GetReturnValue().Set(
      static_cast<double>(env->async_hooks()->stack_size()));
}


void AsyncWrap::ClearIdStack(const FunctionCallbackInfo<Value>& args) {
  Environment* env = Environment::GetCurrent(args);
  env->async_hooks()->clear_id_stack();
}


void AsyncWrap::AsyncReset(const FunctionCallbackInfo<Value>& args) {
  AsyncWrap* wrap;
  ASSIGN_OR_RETURN_UNWRAP(&wrap, args.Holder());
  wrap->AsyncReset();
}


void AsyncWrap::QueueDestroyId(const FunctionCallbackInfo<Value>& args) {
  CHECK(args[0]->IsNumber());
  PushBackDestroyId(Environment::GetCurrent(args), args[0]->NumberValue());
}

void AsyncWrap::AddWrapMethods(Environment* env,
                               Local<FunctionTemplate> constructor,
                               int flag) {
  env->SetProtoMethod(constructor, "getAsyncId", AsyncWrap::GetAsyncId);
  if (flag & kFlagHasReset)
    env->SetProtoMethod(constructor, "asyncReset", AsyncWrap::AsyncReset);
}

void AsyncWrap::Initialize(Local<Object> target,
                           Local<Value> unused,
                           Local<Context> context) {
  Environment* env = Environment::GetCurrent(context);
  Isolate* isolate = env->isolate();
  HandleScope scope(isolate);

  env->SetMethod(target, "setupHooks", SetupHooks);
  env->SetMethod(target, "pushAsyncIds", PushAsyncIds);
  env->SetMethod(target, "popAsyncIds", PopAsyncIds);
  env->SetMethod(target, "asyncIdStackSize", AsyncIdStackSize);
  env->SetMethod(target, "clearIdStack", ClearIdStack);
  env->SetMethod(target, "addIdToDestroyList", QueueDestroyId);
  env->SetMethod(target, "enablePromiseHook", EnablePromiseHook);
  env->SetMethod(target, "disablePromiseHook", DisablePromiseHook);

  v8::PropertyAttribute ReadOnlyDontDelete =
      static_cast<v8::PropertyAttribute>(v8::ReadOnly | v8::DontDelete);

#define FORCE_SET_TARGET_FIELD(obj, str, field)                               \
  (obj)->DefineOwnProperty(context,                                           \
                           FIXED_ONE_BYTE_STRING(isolate, str),               \
                           field,                                             \
                           ReadOnlyDontDelete).FromJust()

  // Attach the uint32_t[] where each slot contains the count of the number of
  // callbacks waiting to be called on a particular event. It can then be
  // incremented/decremented from JS quickly to communicate to C++ if there are
  // any callbacks waiting to be called.
  FORCE_SET_TARGET_FIELD(target,
                         "async_hook_fields",
                         env->async_hooks()->fields().GetJSArray());

  // The following v8::Float64Array has 5 fields. These fields are shared in
  // this way to allow JS and C++ to read/write each value as quickly as
  // possible. The fields are represented as follows:
  //
  // kAsyncUid: Maintains the state of the next unique id to be assigned.
  //
  // kInitTriggerId: Write the id of the resource responsible for a handle's
  //   creation just before calling the new handle's constructor. After the new
  //   handle is constructed kInitTriggerId is set back to 0.
<<<<<<< HEAD
  double* uid_fields_ptr = env->async_hooks()->uid_fields();
  int uid_fields_count = env->async_hooks()->uid_fields_count();
  Local<ArrayBuffer> uid_fields_ab = ArrayBuffer::New(
      isolate,
      uid_fields_ptr,
      uid_fields_count * sizeof(*uid_fields_ptr));
  Local<Float64Array> farray = Float64Array::New(uid_fields_ab, 0,
                                                 uid_fields_count);
  FORCE_SET_TARGET_FIELD(target,
                         "async_uid_fields",
                         farray);

#if ENABLE_TTD_NODE
  if (s_doTTRecord || s_doTTReplay) {
    JsTTDNotifyLongLivedReferenceAdd(*farray);
    env->async_hooks()->uid_fields_ttdRef = *farray;
  }
#endif
=======
  FORCE_SET_TARGET_FIELD(target,
                         "async_uid_fields",
                         env->async_hooks()->uid_fields().GetJSArray());
>>>>>>> b48ff2aa

  Local<Object> constants = Object::New(isolate);
#define SET_HOOKS_CONSTANT(name)                                              \
  FORCE_SET_TARGET_FIELD(                                                     \
      constants, #name, Integer::New(isolate, AsyncHooks::name));

  SET_HOOKS_CONSTANT(kInit);
  SET_HOOKS_CONSTANT(kBefore);
  SET_HOOKS_CONSTANT(kAfter);
  SET_HOOKS_CONSTANT(kDestroy);
  SET_HOOKS_CONSTANT(kPromiseResolve);
  SET_HOOKS_CONSTANT(kTotals);
  SET_HOOKS_CONSTANT(kCurrentAsyncId);
  SET_HOOKS_CONSTANT(kCurrentTriggerId);
  SET_HOOKS_CONSTANT(kAsyncUidCntr);
  SET_HOOKS_CONSTANT(kInitTriggerId);
#undef SET_HOOKS_CONSTANT
  FORCE_SET_TARGET_FIELD(target, "constants", constants);

  Local<Object> async_providers = Object::New(isolate);
#define V(p)                                                                  \
  FORCE_SET_TARGET_FIELD(                                                     \
      async_providers, #p, Integer::New(isolate, AsyncWrap::PROVIDER_ ## p));
  NODE_ASYNC_PROVIDER_TYPES(V)
#undef V
  FORCE_SET_TARGET_FIELD(target, "Providers", async_providers);

  // These Symbols are used throughout node so the stored values on each object
  // can be accessed easily across files.
  FORCE_SET_TARGET_FIELD(
      target,
      "async_id_symbol",
      Symbol::New(isolate, FIXED_ONE_BYTE_STRING(isolate, "asyncId")));
  FORCE_SET_TARGET_FIELD(
      target,
      "trigger_id_symbol",
      Symbol::New(isolate, FIXED_ONE_BYTE_STRING(isolate, "triggerId")));

#undef FORCE_SET_TARGET_FIELD

  env->set_async_hooks_init_function(Local<Function>());
  env->set_async_hooks_before_function(Local<Function>());
  env->set_async_hooks_after_function(Local<Function>());
  env->set_async_hooks_destroy_function(Local<Function>());
  env->set_async_hooks_promise_resolve_function(Local<Function>());
}


void LoadAsyncWrapperInfo(Environment* env) {
  HeapProfiler* heap_profiler = env->isolate()->GetHeapProfiler();
#define V(PROVIDER)                                                           \
  heap_profiler->SetWrapperClassInfoProvider(                                 \
      (NODE_ASYNC_ID_OFFSET + AsyncWrap::PROVIDER_ ## PROVIDER), WrapperInfo);
  NODE_ASYNC_PROVIDER_TYPES(V)
#undef V
}


AsyncWrap::AsyncWrap(Environment* env,
                     Local<Object> object,
                     ProviderType provider,
                     bool silent)
    : BaseObject(env, object),
      provider_type_(provider) {
  CHECK_NE(provider, PROVIDER_NONE);
  CHECK_GE(object->InternalFieldCount(), 1);

  // Shift provider value over to prevent id collision.
  persistent().SetWrapperClassId(NODE_ASYNC_ID_OFFSET + provider);

  // Use AsyncReset() call to execute the init() callbacks.
  AsyncReset(silent);
}


AsyncWrap::~AsyncWrap() {
  PushBackDestroyId(env(), get_id());
}


// Generalized call for both the constructor and for handles that are pooled
// and reused over their lifetime. This way a new uid can be assigned when
// the resource is pulled out of the pool and put back into use.
void AsyncWrap::AsyncReset(bool silent) {
  async_id_ = env()->new_async_id();
  trigger_id_ = env()->get_init_trigger_id();

  if (silent) return;

  AsyncWrap::EmitAsyncInit(
      env(), object(),
      env()->async_hooks()->provider_string(provider_type()),
      async_id_, trigger_id_);
}


void AsyncWrap::EmitAsyncInit(Environment* env,
                              Local<Object> object,
                              Local<String> type,
                              double async_id,
                              double trigger_id) {
  CHECK(!object.IsEmpty());
  CHECK(!type.IsEmpty());
  AsyncHooks* async_hooks = env->async_hooks();

  // Nothing to execute, so can continue normally.
  if (async_hooks->fields()[AsyncHooks::kInit] == 0) {
    return;
  }

  HandleScope scope(env->isolate());
  Local<Function> init_fn = env->async_hooks_init_function();

  Local<Value> argv[] = {
    Number::New(env->isolate(), async_id),
    type,
    Number::New(env->isolate(), trigger_id),
    object,
  };

  TryCatch try_catch(env->isolate());
  MaybeLocal<Value> ret = init_fn->Call(
      env->context(), object, arraysize(argv), argv);

  if (ret.IsEmpty()) {
    ClearFatalExceptionHandlers(env);
    FatalException(env->isolate(), try_catch);
  }
}


MaybeLocal<Value> AsyncWrap::MakeCallback(const Local<Function> cb,
                                          int argc,
                                          Local<Value>* argv) {
  async_context context { get_id(), get_trigger_id() };
  return InternalMakeCallback(env(), object(), cb, argc, argv, context);
}


/* Public C++ embedder API */


async_id AsyncHooksGetExecutionAsyncId(Isolate* isolate) {
  return Environment::GetCurrent(isolate)->current_async_id();
}

async_id AsyncHooksGetCurrentId(Isolate* isolate) {
  return AsyncHooksGetExecutionAsyncId(isolate);
}


async_id AsyncHooksGetTriggerAsyncId(Isolate* isolate) {
  return Environment::GetCurrent(isolate)->trigger_id();
}

async_id AsyncHooksGetTriggerId(Isolate* isolate) {
  return AsyncHooksGetTriggerAsyncId(isolate);
}


async_context EmitAsyncInit(Isolate* isolate,
                            Local<Object> resource,
                            const char* name,
                            async_id trigger_async_id) {
  Local<String> type =
      String::NewFromUtf8(isolate, name, v8::NewStringType::kInternalized)
          .ToLocalChecked();
  return EmitAsyncInit(isolate, resource, type, trigger_async_id);
}

async_context EmitAsyncInit(Isolate* isolate,
                            Local<Object> resource,
                            v8::Local<v8::String> name,
                            async_id trigger_async_id) {
  Environment* env = Environment::GetCurrent(isolate);

  // Initialize async context struct
  if (trigger_async_id == -1)
    trigger_async_id = env->get_init_trigger_id();

  async_context context = {
    env->new_async_id(),  // async_id_
    trigger_async_id  // trigger_async_id_
  };

  // Run init hooks
  AsyncWrap::EmitAsyncInit(env, resource, name, context.async_id,
                           context.trigger_async_id);

  return context;
}

void EmitAsyncDestroy(Isolate* isolate, async_context asyncContext) {
  PushBackDestroyId(Environment::GetCurrent(isolate), asyncContext.async_id);
}

}  // namespace node

NODE_MODULE_CONTEXT_AWARE_BUILTIN(async_wrap, node::AsyncWrap::Initialize)


// Only legacy public API below this line.

namespace node {

MaybeLocal<Value> MakeCallback(Isolate* isolate,
                               Local<Object> recv,
                               Local<Function> callback,
                               int argc,
                               Local<Value>* argv,
                               async_id asyncId,
                               async_id triggerAsyncId) {
  return MakeCallback(isolate, recv, callback, argc, argv,
                      {asyncId, triggerAsyncId});
}

MaybeLocal<Value> MakeCallback(Isolate* isolate,
                               Local<Object> recv,
                               const char* method,
                               int argc,
                               Local<Value>* argv,
                               async_id asyncId,
                               async_id triggerAsyncId) {
  return MakeCallback(isolate, recv, method, argc, argv,
                      {asyncId, triggerAsyncId});
}

MaybeLocal<Value> MakeCallback(Isolate* isolate,
                               Local<Object> recv,
                               Local<String> symbol,
                               int argc,
                               Local<Value>* argv,
                               async_id asyncId,
                               async_id triggerAsyncId) {
  return MakeCallback(isolate, recv, symbol, argc, argv,
                      {asyncId, triggerAsyncId});
}

// Undo the Node-8.x-only alias from node.h
#undef EmitAsyncInit

async_uid EmitAsyncInit(Isolate* isolate,
                        Local<Object> resource,
                        const char* name,
                        async_id trigger_async_id) {
  return EmitAsyncInit__New(isolate,
                            resource,
                            name,
                            trigger_async_id).async_id;
}

}  // namespace node<|MERGE_RESOLUTION|>--- conflicted
+++ resolved
@@ -507,30 +507,9 @@
   // kInitTriggerId: Write the id of the resource responsible for a handle's
   //   creation just before calling the new handle's constructor. After the new
   //   handle is constructed kInitTriggerId is set back to 0.
-<<<<<<< HEAD
-  double* uid_fields_ptr = env->async_hooks()->uid_fields();
-  int uid_fields_count = env->async_hooks()->uid_fields_count();
-  Local<ArrayBuffer> uid_fields_ab = ArrayBuffer::New(
-      isolate,
-      uid_fields_ptr,
-      uid_fields_count * sizeof(*uid_fields_ptr));
-  Local<Float64Array> farray = Float64Array::New(uid_fields_ab, 0,
-                                                 uid_fields_count);
-  FORCE_SET_TARGET_FIELD(target,
-                         "async_uid_fields",
-                         farray);
-
-#if ENABLE_TTD_NODE
-  if (s_doTTRecord || s_doTTReplay) {
-    JsTTDNotifyLongLivedReferenceAdd(*farray);
-    env->async_hooks()->uid_fields_ttdRef = *farray;
-  }
-#endif
-=======
   FORCE_SET_TARGET_FIELD(target,
                          "async_uid_fields",
                          env->async_hooks()->uid_fields().GetJSArray());
->>>>>>> b48ff2aa
 
   Local<Object> constants = Object::New(isolate);
 #define SET_HOOKS_CONSTANT(name)                                              \
