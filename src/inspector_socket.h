#ifndef SRC_INSPECTOR_SOCKET_H_
#define SRC_INSPECTOR_SOCKET_H_

#if defined(NODE_WANT_INTERNALS) && NODE_WANT_INTERNALS

#include "util-inl.h"
#include "uv.h"

#include <string>
#include <vector>

namespace node {
namespace inspector {

class ProtocolHandler;

// HTTP Wrapper around a uv_tcp_t
class InspectorSocket {
 public:
<<<<<<< HEAD
  InspectorSocket() : data(nullptr), http_parsing_state(nullptr),
                      ws_state(nullptr), buffer(0), ws_mode(false),
                      shutting_down(false), connection_eof(false) { }
  void reinit();
  void* data;
  struct http_parsing_state_s* http_parsing_state;
  struct ws_state_s* ws_state;
  std::vector<char> buffer;
  uv_tcp_t tcp;
  bool ws_mode;
  bool shutting_down;
  bool connection_eof;

 private:
  DISALLOW_COPY_AND_ASSIGN(InspectorSocket);
};

int inspector_accept(uv_stream_t* server, InspectorSocket* inspector,
                     handshake_cb callback);

void inspector_close(InspectorSocket* inspector,
                     inspector_cb callback);
=======
  class Delegate {
   public:
    virtual void OnHttpGet(const std::string& host,
                           const std::string& path) = 0;
    virtual void OnSocketUpgrade(const std::string& host,
                                 const std::string& path,
                                 const std::string& accept_key) = 0;
    virtual void OnWsFrame(const std::vector<char>& frame) = 0;
    virtual ~Delegate() {}
  };

  using DelegatePointer = std::unique_ptr<Delegate>;
  using Pointer = std::unique_ptr<InspectorSocket>;

  static Pointer Accept(uv_stream_t* server, DelegatePointer delegate);

  ~InspectorSocket();

  void AcceptUpgrade(const std::string& accept_key);
  void CancelHandshake();
  void Write(const char* data, size_t len);
  void SwitchProtocol(ProtocolHandler* handler);
  std::string GetHost();
>>>>>>> 84bd6f3c

 private:
  static void Shutdown(ProtocolHandler*);
  InspectorSocket() = default;

<<<<<<< HEAD
inline InspectorSocket* inspector_from_stream(uv_tcp_t* stream) {
  return node::ContainerOf(&InspectorSocket::tcp, stream);
}
=======
  DeleteFnPtr<ProtocolHandler, Shutdown> protocol_handler_;
>>>>>>> 84bd6f3c

  DISALLOW_COPY_AND_ASSIGN(InspectorSocket);
};


}  // namespace inspector
}  // namespace node

#endif  // defined(NODE_WANT_INTERNALS) && NODE_WANT_INTERNALS

#endif  // SRC_INSPECTOR_SOCKET_H_<|MERGE_RESOLUTION|>--- conflicted
+++ resolved
@@ -17,30 +17,6 @@
 // HTTP Wrapper around a uv_tcp_t
 class InspectorSocket {
  public:
-<<<<<<< HEAD
-  InspectorSocket() : data(nullptr), http_parsing_state(nullptr),
-                      ws_state(nullptr), buffer(0), ws_mode(false),
-                      shutting_down(false), connection_eof(false) { }
-  void reinit();
-  void* data;
-  struct http_parsing_state_s* http_parsing_state;
-  struct ws_state_s* ws_state;
-  std::vector<char> buffer;
-  uv_tcp_t tcp;
-  bool ws_mode;
-  bool shutting_down;
-  bool connection_eof;
-
- private:
-  DISALLOW_COPY_AND_ASSIGN(InspectorSocket);
-};
-
-int inspector_accept(uv_stream_t* server, InspectorSocket* inspector,
-                     handshake_cb callback);
-
-void inspector_close(InspectorSocket* inspector,
-                     inspector_cb callback);
-=======
   class Delegate {
    public:
     virtual void OnHttpGet(const std::string& host,
@@ -64,19 +40,12 @@
   void Write(const char* data, size_t len);
   void SwitchProtocol(ProtocolHandler* handler);
   std::string GetHost();
->>>>>>> 84bd6f3c
 
  private:
   static void Shutdown(ProtocolHandler*);
   InspectorSocket() = default;
 
-<<<<<<< HEAD
-inline InspectorSocket* inspector_from_stream(uv_tcp_t* stream) {
-  return node::ContainerOf(&InspectorSocket::tcp, stream);
-}
-=======
   DeleteFnPtr<ProtocolHandler, Shutdown> protocol_handler_;
->>>>>>> 84bd6f3c
 
   DISALLOW_COPY_AND_ASSIGN(InspectorSocket);
 };
