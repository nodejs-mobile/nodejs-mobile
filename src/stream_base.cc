#include "stream_base-inl.h"
#include "stream_wrap.h"

#include "node.h"
#include "node_buffer.h"
#include "node_errors.h"
#include "node_internals.h"
#include "env-inl.h"
#include "js_stream.h"
#include "string_bytes.h"
#include "util-inl.h"
#include "v8.h"

#include <limits.h>  // INT_MAX

namespace node {

using v8::Array;
using v8::Boolean;
using v8::Context;
using v8::FunctionCallbackInfo;
using v8::HandleScope;
using v8::Integer;
using v8::Local;
using v8::Number;
using v8::Object;
using v8::String;
using v8::Value;

template int StreamBase::WriteString<ASCII>(
    const FunctionCallbackInfo<Value>& args);
template int StreamBase::WriteString<UTF8>(
    const FunctionCallbackInfo<Value>& args);
template int StreamBase::WriteString<UCS2>(
    const FunctionCallbackInfo<Value>& args);
template int StreamBase::WriteString<LATIN1>(
    const FunctionCallbackInfo<Value>& args);


struct Free {
  void operator()(char* ptr) const { free(ptr); }
};


int StreamBase::ReadStartJS(const FunctionCallbackInfo<Value>& args) {
  return ReadStart();
}


int StreamBase::ReadStopJS(const FunctionCallbackInfo<Value>& args) {
  return ReadStop();
}


int StreamBase::Shutdown(const FunctionCallbackInfo<Value>& args) {
  CHECK(args[0]->IsObject());
  Local<Object> req_wrap_obj = args[0].As<Object>();

<<<<<<< HEAD
  AsyncWrap* wrap = GetAsyncWrap();
  CHECK_NE(wrap, nullptr);
  env->set_init_trigger_id(wrap->get_id());
  ShutdownWrap* req_wrap = new ShutdownWrap(env,
                                            req_wrap_obj,
                                            this,
                                            AfterShutdown);

  int err = DoShutdown(req_wrap);
  if (err)
    delete req_wrap;
  return err;
=======
  return Shutdown(req_wrap_obj);
>>>>>>> 84bd6f3c
}

inline void SetWriteResultPropertiesOnWrapObject(
    Environment* env,
    Local<Object> req_wrap_obj,
    const StreamWriteResult& res) {
  req_wrap_obj->Set(
      env->context(),
      env->bytes_string(),
      Number::New(env->isolate(), res.bytes)).FromJust();
  req_wrap_obj->Set(
      env->context(),
      env->async(),
      Boolean::New(env->isolate(), res.async)).FromJust();
}

int StreamBase::Writev(const FunctionCallbackInfo<Value>& args) {
  Environment* env = Environment::GetCurrent(args);

  CHECK(args[0]->IsObject());
  CHECK(args[1]->IsArray());

  Local<Object> req_wrap_obj = args[0].As<Object>();
  Local<Array> chunks = args[1].As<Array>();
  bool all_buffers = args[2]->IsTrue();

  size_t count;
  if (all_buffers)
    count = chunks->Length();
  else
    count = chunks->Length() >> 1;

  MaybeStackBuffer<uv_buf_t, 16> bufs(count);
  uv_buf_t* buf_list = *bufs;

  size_t storage_size = 0;
<<<<<<< HEAD
  uint32_t bytes = 0;
  size_t offset;
  AsyncWrap* wrap;
  WriteWrap* req_wrap;
  int err;
=======
  size_t offset;
>>>>>>> 84bd6f3c

  if (!all_buffers) {
    // Determine storage size first
    for (size_t i = 0; i < count; i++) {
<<<<<<< HEAD
      storage_size = ROUND_UP(storage_size, WriteWrap::kAlignSize);

      Local<Value> chunk = chunks->Get(i * 2);

      if (Buffer::HasInstance(chunk))
        continue;
        // Buffer chunk, no additional storage required

      // String chunk
      Local<String> string = chunk->ToString(env->isolate());
      enum encoding encoding = ParseEncoding(env->isolate(),
                                             chunks->Get(i * 2 + 1));
      size_t chunk_size;
      if (encoding == UTF8 && string->Length() > 65535)
        chunk_size = StringBytes::Size(env->isolate(), string, encoding);
      else
        chunk_size = StringBytes::StorageSize(env->isolate(), string, encoding);

      storage_size += chunk_size;
    }

=======
      Local<Value> chunk = chunks->Get(i * 2);

      if (Buffer::HasInstance(chunk))
        continue;
        // Buffer chunk, no additional storage required

      // String chunk
      Local<String> string = chunk->ToString(env->context()).ToLocalChecked();
      enum encoding encoding = ParseEncoding(env->isolate(),
                                             chunks->Get(i * 2 + 1));
      size_t chunk_size;
      if (encoding == UTF8 && string->Length() > 65535 &&
          !StringBytes::Size(env->isolate(), string, encoding).To(&chunk_size))
        return 0;
      else if (!StringBytes::StorageSize(env->isolate(), string, encoding)
                    .To(&chunk_size))
        return 0;
      storage_size += chunk_size;
    }

>>>>>>> 84bd6f3c
    if (storage_size > INT_MAX)
      return UV_ENOBUFS;
  } else {
    for (size_t i = 0; i < count; i++) {
      Local<Value> chunk = chunks->Get(i);
      bufs[i].base = Buffer::Data(chunk);
      bufs[i].len = Buffer::Length(chunk);
<<<<<<< HEAD
      bytes += bufs[i].len;
    }

    // Try writing immediately without allocation
    err = DoTryWrite(&buf_list, &count);
    if (err != 0 || count == 0)
      goto done;
  }

  wrap = GetAsyncWrap();
  CHECK_NE(wrap, nullptr);
  env->set_init_trigger_id(wrap->get_id());
  req_wrap = WriteWrap::New(env, req_wrap_obj, this, AfterWrite, storage_size);
=======
    }
  }

  std::unique_ptr<char[], Free> storage;
  if (storage_size > 0)
    storage = std::unique_ptr<char[], Free>(Malloc(storage_size));
>>>>>>> 84bd6f3c

  offset = 0;
  if (!all_buffers) {
    for (size_t i = 0; i < count; i++) {
      Local<Value> chunk = chunks->Get(i * 2);

      // Write buffer
      if (Buffer::HasInstance(chunk)) {
        bufs[i].base = Buffer::Data(chunk);
        bufs[i].len = Buffer::Length(chunk);
<<<<<<< HEAD
        bytes += bufs[i].len;
=======
>>>>>>> 84bd6f3c
        continue;
      }

      // Write string
<<<<<<< HEAD
      offset = ROUND_UP(offset, WriteWrap::kAlignSize);
      CHECK_LE(offset, storage_size);
      char* str_storage = req_wrap->Extra(offset);
      size_t str_size = storage_size - offset;

      Local<String> string = chunk->ToString(env->isolate());
=======
      CHECK_LE(offset, storage_size);
      char* str_storage = storage.get() + offset;
      size_t str_size = storage_size - offset;

      Local<String> string = chunk->ToString(env->context()).ToLocalChecked();
>>>>>>> 84bd6f3c
      enum encoding encoding = ParseEncoding(env->isolate(),
                                             chunks->Get(i * 2 + 1));
      str_size = StringBytes::Write(env->isolate(),
                                    str_storage,
                                    str_size,
                                    string,
                                    encoding);
      bufs[i].base = str_storage;
      bufs[i].len = str_size;
      offset += str_size;
<<<<<<< HEAD
      bytes += str_size;
    }
  }

  err = DoWrite(req_wrap, buf_list, count, nullptr);
  req_wrap_obj->Set(env->async(), True(env->isolate()));

  if (err)
    req_wrap->Dispose();

 done:
  const char* msg = Error();
  if (msg != nullptr) {
    req_wrap_obj->Set(env->error_string(), OneByteString(env->isolate(), msg));
    ClearError();
  }
  req_wrap_obj->Set(env->bytes_string(), Number::New(env->isolate(), bytes));

  return err;
=======
    }
  }

  StreamWriteResult res = Write(*bufs, count, nullptr, req_wrap_obj);
  SetWriteResultPropertiesOnWrapObject(env, req_wrap_obj, res);
  if (res.wrap != nullptr && storage) {
    res.wrap->SetAllocatedStorage(storage.release(), storage_size);
  }
  return res.err;
>>>>>>> 84bd6f3c
}


int StreamBase::WriteBuffer(const FunctionCallbackInfo<Value>& args) {
  CHECK(args[0]->IsObject());

  Environment* env = Environment::GetCurrent(args);

  if (!args[1]->IsUint8Array()) {
    node::THROW_ERR_INVALID_ARG_TYPE(env, "Second argument must be a buffer");
    return 0;
  }

  Local<Object> req_wrap_obj = args[0].As<Object>();

  uv_buf_t buf;
  buf.base = Buffer::Data(args[1]);
  buf.len = Buffer::Length(args[1]);

  StreamWriteResult res = Write(&buf, 1, nullptr, req_wrap_obj);

  if (res.async)
    req_wrap_obj->Set(env->context(), env->buffer_string(), args[1]).FromJust();
  SetWriteResultPropertiesOnWrapObject(env, req_wrap_obj, res);

  return res.err;
}


template <enum encoding enc>
int StreamBase::WriteString(const FunctionCallbackInfo<Value>& args) {
  Environment* env = Environment::GetCurrent(args);
  CHECK(args[0]->IsObject());
  CHECK(args[1]->IsString());

  Local<Object> req_wrap_obj = args[0].As<Object>();
  Local<String> string = args[1].As<String>();
  Local<Object> send_handle_obj;
  if (args[2]->IsObject())
    send_handle_obj = args[2].As<Object>();

  // Compute the size of the storage that the string will be flattened into.
  // For UTF8 strings that are very long, go ahead and take the hit for
  // computing their actual size, rather than tripling the storage.
  size_t storage_size;
  if (enc == UTF8 && string->Length() > 65535 &&
      !StringBytes::Size(env->isolate(), string, enc).To(&storage_size))
    return 0;
  else if (!StringBytes::StorageSize(env->isolate(), string, enc)
                .To(&storage_size))
    return 0;

  if (storage_size > INT_MAX)
    return UV_ENOBUFS;

  // Try writing immediately if write size isn't too big
  char stack_storage[16384];  // 16kb
  size_t data_size;
  size_t synchronously_written = 0;
  uv_buf_t buf;

  bool try_write = storage_size <= sizeof(stack_storage) &&
                   (!IsIPCPipe() || send_handle_obj.IsEmpty());
  if (try_write) {
    data_size = StringBytes::Write(env->isolate(),
                                   stack_storage,
                                   storage_size,
                                   string,
                                   enc);
    buf = uv_buf_init(stack_storage, data_size);

    uv_buf_t* bufs = &buf;
    size_t count = 1;
    const int err = DoTryWrite(&bufs, &count);
    // Keep track of the bytes written here, because we're taking a shortcut
    // by using `DoTryWrite()` directly instead of using the utilities
    // provided by `Write()`.
    synchronously_written = count == 0 ? data_size : data_size - buf.len;
    bytes_written_ += synchronously_written;

    // Immediate failure or success
    if (err != 0 || count == 0) {
      req_wrap_obj->Set(env->context(), env->async(), False(env->isolate()))
          .FromJust();
      req_wrap_obj->Set(env->context(),
                        env->bytes_string(),
                        Integer::NewFromUnsigned(env->isolate(), data_size))
          .FromJust();
      return err;
    }

    // Partial write
    CHECK_EQ(count, 1);
  }

  std::unique_ptr<char[], Free> data;

  if (try_write) {
    // Copy partial data
    data = std::unique_ptr<char[], Free>(Malloc(buf.len));
    memcpy(data.get(), buf.base, buf.len);
    data_size = buf.len;
  } else {
    // Write it
    data = std::unique_ptr<char[], Free>(Malloc(storage_size));
    data_size = StringBytes::Write(env->isolate(),
                                   data.get(),
                                   storage_size,
                                   string,
                                   enc);
  }

  CHECK_LE(data_size, storage_size);

  buf = uv_buf_init(data.get(), data_size);

  uv_stream_t* send_handle = nullptr;

  if (IsIPCPipe() && !send_handle_obj.IsEmpty()) {
    HandleWrap* wrap;
    ASSIGN_OR_RETURN_UNWRAP(&wrap, send_handle_obj, UV_EINVAL);
    send_handle = reinterpret_cast<uv_stream_t*>(wrap->GetHandle());
    // Reference LibuvStreamWrap instance to prevent it from being garbage
    // collected before `AfterWrite` is called.
    req_wrap_obj->Set(env->handle_string(), send_handle_obj);
  }

  StreamWriteResult res = Write(&buf, 1, send_handle, req_wrap_obj);
  res.bytes += synchronously_written;

  SetWriteResultPropertiesOnWrapObject(env, req_wrap_obj, res);
  if (res.wrap != nullptr) {
    res.wrap->SetAllocatedStorage(data.release(), data_size);
  }

  return res.err;
}


void StreamBase::CallJSOnreadMethod(ssize_t nread, Local<Object> buf) {
  Environment* env = env_;

  Local<Value> argv[] = {
    Integer::New(env->isolate(), nread),
    buf
  };

  if (argv[1].IsEmpty())
    argv[1] = Undefined(env->isolate());

<<<<<<< HEAD
  if (argv[2].IsEmpty())
    argv[2] = Undefined(env->isolate());

  AsyncWrap* wrap = GetAsyncWrap();
  CHECK_NE(wrap, nullptr);
=======
  AsyncWrap* wrap = GetAsyncWrap();
  CHECK_NOT_NULL(wrap);
>>>>>>> 84bd6f3c
  wrap->MakeCallback(env->onread_string(), arraysize(argv), argv);
}


bool StreamBase::IsIPCPipe() {
  return false;
}


int StreamBase::GetFD() {
  return -1;
}


Local<Object> StreamBase::GetObject() {
  return GetAsyncWrap()->object();
}


int StreamResource::DoTryWrite(uv_buf_t** bufs, size_t* count) {
  // No TryWrite by default
  return 0;
}


const char* StreamResource::Error() const {
  return nullptr;
}


void StreamResource::ClearError() {
  // No-op
}


uv_buf_t StreamListener::OnStreamAlloc(size_t suggested_size) {
  return uv_buf_init(Malloc(suggested_size), suggested_size);
}


void EmitToJSStreamListener::OnStreamRead(ssize_t nread, const uv_buf_t& buf) {
  CHECK_NOT_NULL(stream_);
  StreamBase* stream = static_cast<StreamBase*>(stream_);
  Environment* env = stream->stream_env();
  HandleScope handle_scope(env->isolate());
  Context::Scope context_scope(env->context());

  if (nread <= 0)  {
    free(buf.base);
    if (nread < 0)
      stream->CallJSOnreadMethod(nread, Local<Object>());
    return;
  }

  CHECK_LE(static_cast<size_t>(nread), buf.len);
  char* base = Realloc(buf.base, nread);

  Local<Object> obj = Buffer::New(env, base, nread).ToLocalChecked();
  stream->CallJSOnreadMethod(nread, obj);
}


void ReportWritesToJSStreamListener::OnStreamAfterReqFinished(
    StreamReq* req_wrap, int status) {
  StreamBase* stream = static_cast<StreamBase*>(stream_);
  Environment* env = stream->stream_env();
  AsyncWrap* async_wrap = req_wrap->GetAsyncWrap();
  HandleScope handle_scope(env->isolate());
  Context::Scope context_scope(env->context());
  CHECK(!async_wrap->persistent().IsEmpty());
  Local<Object> req_wrap_obj = async_wrap->object();

  Local<Value> argv[] = {
    Integer::New(env->isolate(), status),
    stream->GetObject(),
    Undefined(env->isolate())
  };

  const char* msg = stream->Error();
  if (msg != nullptr) {
    argv[2] = OneByteString(env->isolate(), msg);
    stream->ClearError();
  }

  if (req_wrap_obj->Has(env->context(), env->oncomplete_string()).FromJust())
    async_wrap->MakeCallback(env->oncomplete_string(), arraysize(argv), argv);
}

void ReportWritesToJSStreamListener::OnStreamAfterWrite(
    WriteWrap* req_wrap, int status) {
  OnStreamAfterReqFinished(req_wrap, status);
}

void ReportWritesToJSStreamListener::OnStreamAfterShutdown(
    ShutdownWrap* req_wrap, int status) {
  OnStreamAfterReqFinished(req_wrap, status);
}


}  // namespace node<|MERGE_RESOLUTION|>--- conflicted
+++ resolved
@@ -56,22 +56,7 @@
   CHECK(args[0]->IsObject());
   Local<Object> req_wrap_obj = args[0].As<Object>();
 
-<<<<<<< HEAD
-  AsyncWrap* wrap = GetAsyncWrap();
-  CHECK_NE(wrap, nullptr);
-  env->set_init_trigger_id(wrap->get_id());
-  ShutdownWrap* req_wrap = new ShutdownWrap(env,
-                                            req_wrap_obj,
-                                            this,
-                                            AfterShutdown);
-
-  int err = DoShutdown(req_wrap);
-  if (err)
-    delete req_wrap;
-  return err;
-=======
   return Shutdown(req_wrap_obj);
->>>>>>> 84bd6f3c
 }
 
 inline void SetWriteResultPropertiesOnWrapObject(
@@ -105,45 +90,13 @@
     count = chunks->Length() >> 1;
 
   MaybeStackBuffer<uv_buf_t, 16> bufs(count);
-  uv_buf_t* buf_list = *bufs;
 
   size_t storage_size = 0;
-<<<<<<< HEAD
-  uint32_t bytes = 0;
   size_t offset;
-  AsyncWrap* wrap;
-  WriteWrap* req_wrap;
-  int err;
-=======
-  size_t offset;
->>>>>>> 84bd6f3c
 
   if (!all_buffers) {
     // Determine storage size first
     for (size_t i = 0; i < count; i++) {
-<<<<<<< HEAD
-      storage_size = ROUND_UP(storage_size, WriteWrap::kAlignSize);
-
-      Local<Value> chunk = chunks->Get(i * 2);
-
-      if (Buffer::HasInstance(chunk))
-        continue;
-        // Buffer chunk, no additional storage required
-
-      // String chunk
-      Local<String> string = chunk->ToString(env->isolate());
-      enum encoding encoding = ParseEncoding(env->isolate(),
-                                             chunks->Get(i * 2 + 1));
-      size_t chunk_size;
-      if (encoding == UTF8 && string->Length() > 65535)
-        chunk_size = StringBytes::Size(env->isolate(), string, encoding);
-      else
-        chunk_size = StringBytes::StorageSize(env->isolate(), string, encoding);
-
-      storage_size += chunk_size;
-    }
-
-=======
       Local<Value> chunk = chunks->Get(i * 2);
 
       if (Buffer::HasInstance(chunk))
@@ -164,7 +117,6 @@
       storage_size += chunk_size;
     }
 
->>>>>>> 84bd6f3c
     if (storage_size > INT_MAX)
       return UV_ENOBUFS;
   } else {
@@ -172,28 +124,12 @@
       Local<Value> chunk = chunks->Get(i);
       bufs[i].base = Buffer::Data(chunk);
       bufs[i].len = Buffer::Length(chunk);
-<<<<<<< HEAD
-      bytes += bufs[i].len;
-    }
-
-    // Try writing immediately without allocation
-    err = DoTryWrite(&buf_list, &count);
-    if (err != 0 || count == 0)
-      goto done;
-  }
-
-  wrap = GetAsyncWrap();
-  CHECK_NE(wrap, nullptr);
-  env->set_init_trigger_id(wrap->get_id());
-  req_wrap = WriteWrap::New(env, req_wrap_obj, this, AfterWrite, storage_size);
-=======
     }
   }
 
   std::unique_ptr<char[], Free> storage;
   if (storage_size > 0)
     storage = std::unique_ptr<char[], Free>(Malloc(storage_size));
->>>>>>> 84bd6f3c
 
   offset = 0;
   if (!all_buffers) {
@@ -204,28 +140,15 @@
       if (Buffer::HasInstance(chunk)) {
         bufs[i].base = Buffer::Data(chunk);
         bufs[i].len = Buffer::Length(chunk);
-<<<<<<< HEAD
-        bytes += bufs[i].len;
-=======
->>>>>>> 84bd6f3c
         continue;
       }
 
       // Write string
-<<<<<<< HEAD
-      offset = ROUND_UP(offset, WriteWrap::kAlignSize);
-      CHECK_LE(offset, storage_size);
-      char* str_storage = req_wrap->Extra(offset);
-      size_t str_size = storage_size - offset;
-
-      Local<String> string = chunk->ToString(env->isolate());
-=======
       CHECK_LE(offset, storage_size);
       char* str_storage = storage.get() + offset;
       size_t str_size = storage_size - offset;
 
       Local<String> string = chunk->ToString(env->context()).ToLocalChecked();
->>>>>>> 84bd6f3c
       enum encoding encoding = ParseEncoding(env->isolate(),
                                              chunks->Get(i * 2 + 1));
       str_size = StringBytes::Write(env->isolate(),
@@ -236,27 +159,6 @@
       bufs[i].base = str_storage;
       bufs[i].len = str_size;
       offset += str_size;
-<<<<<<< HEAD
-      bytes += str_size;
-    }
-  }
-
-  err = DoWrite(req_wrap, buf_list, count, nullptr);
-  req_wrap_obj->Set(env->async(), True(env->isolate()));
-
-  if (err)
-    req_wrap->Dispose();
-
- done:
-  const char* msg = Error();
-  if (msg != nullptr) {
-    req_wrap_obj->Set(env->error_string(), OneByteString(env->isolate(), msg));
-    ClearError();
-  }
-  req_wrap_obj->Set(env->bytes_string(), Number::New(env->isolate(), bytes));
-
-  return err;
-=======
     }
   }
 
@@ -266,7 +168,6 @@
     res.wrap->SetAllocatedStorage(storage.release(), storage_size);
   }
   return res.err;
->>>>>>> 84bd6f3c
 }
 
 
@@ -417,16 +318,8 @@
   if (argv[1].IsEmpty())
     argv[1] = Undefined(env->isolate());
 
-<<<<<<< HEAD
-  if (argv[2].IsEmpty())
-    argv[2] = Undefined(env->isolate());
-
-  AsyncWrap* wrap = GetAsyncWrap();
-  CHECK_NE(wrap, nullptr);
-=======
   AsyncWrap* wrap = GetAsyncWrap();
   CHECK_NOT_NULL(wrap);
->>>>>>> 84bd6f3c
   wrap->MakeCallback(env->onread_string(), arraysize(argv), argv);
 }
 
