// Copyright Joyent, Inc. and other Node contributors.
//
// Permission is hereby granted, free of charge, to any person obtaining a
// copy of this software and associated documentation files (the
// "Software"), to deal in the Software without restriction, including
// without limitation the rights to use, copy, modify, merge, publish,
// distribute, sublicense, and/or sell copies of the Software, and to permit
// persons to whom the Software is furnished to do so, subject to the
// following conditions:
//
// The above copyright notice and this permission notice shall be included
// in all copies or substantial portions of the Software.
//
// THE SOFTWARE IS PROVIDED "AS IS", WITHOUT WARRANTY OF ANY KIND, EXPRESS
// OR IMPLIED, INCLUDING BUT NOT LIMITED TO THE WARRANTIES OF
// MERCHANTABILITY, FITNESS FOR A PARTICULAR PURPOSE AND NONINFRINGEMENT. IN
// NO EVENT SHALL THE AUTHORS OR COPYRIGHT HOLDERS BE LIABLE FOR ANY CLAIM,
// DAMAGES OR OTHER LIABILITY, WHETHER IN AN ACTION OF CONTRACT, TORT OR
// OTHERWISE, ARISING FROM, OUT OF OR IN CONNECTION WITH THE SOFTWARE OR THE
// USE OR OTHER DEALINGS IN THE SOFTWARE.

#ifndef SRC_NODE_VERSION_H_
#define SRC_NODE_VERSION_H_

<<<<<<< HEAD
#define NODE_MAJOR_VERSION 8
#define NODE_MINOR_VERSION 6
=======
#define NODE_MAJOR_VERSION 10
#define NODE_MINOR_VERSION 13
>>>>>>> 84bd6f3c
#define NODE_PATCH_VERSION 0

#define NODE_VERSION_IS_LTS 1
#define NODE_VERSION_LTS_CODENAME "Dubnium"

#define NODE_VERSION_IS_RELEASE 0

#ifndef NODE_STRINGIFY
#define NODE_STRINGIFY(n) NODE_STRINGIFY_HELPER(n)
#define NODE_STRINGIFY_HELPER(n) #n
#endif

#ifndef NODE_RELEASE
#define NODE_RELEASE "node"
#endif

#ifndef NODE_TAG
# if NODE_VERSION_IS_RELEASE
#  define NODE_TAG ""
# else
#  define NODE_TAG "-pre"
# endif
#else
// NODE_TAG is passed without quotes when rc.exe is run from msbuild
# define NODE_EXE_VERSION NODE_STRINGIFY(NODE_MAJOR_VERSION) "." \
                          NODE_STRINGIFY(NODE_MINOR_VERSION) "." \
                          NODE_STRINGIFY(NODE_PATCH_VERSION)     \
                          NODE_STRINGIFY(NODE_TAG)
#endif

# define NODE_VERSION_STRING  NODE_STRINGIFY(NODE_MAJOR_VERSION) "." \
                              NODE_STRINGIFY(NODE_MINOR_VERSION) "." \
                              NODE_STRINGIFY(NODE_PATCH_VERSION)     \
                              NODE_TAG
#ifndef NODE_EXE_VERSION
# define NODE_EXE_VERSION NODE_VERSION_STRING
#endif

#define NODE_VERSION "v" NODE_VERSION_STRING


#define NODE_VERSION_AT_LEAST(major, minor, patch) \
  (( (major) < NODE_MAJOR_VERSION) \
  || ((major) == NODE_MAJOR_VERSION && (minor) < NODE_MINOR_VERSION) \
  || ((major) == NODE_MAJOR_VERSION && \
      (minor) == NODE_MINOR_VERSION && (patch) <= NODE_PATCH_VERSION))

/**
 * Node.js will refuse to load modules that weren't compiled against its own
 * module ABI number, exposed as the process.versions.modules property.
 *
 * When this version number is changed, node.js will refuse
 * to load older modules.  This should be done whenever
 * an API is broken in the C++ side, including in v8 or
 * other dependencies.
 *
 * Node.js will not change the module version during a Major release line
 * We will at times update the version of V8 shipped in the release line
 * if it can be made ABI compatible with the previous version.
 *
 * Module version by Node.js version:
 * Node.js v0.10.x: 11
 * Node.js v0.12.x: 14
 * Node.js v4.x: 46
 * Node.js v5.x: 47
 * Node.js v6.x: 48
 * Node.js v7.x: 51
 * Node.js v8.x: 57
 *
 * Module version by V8 ABI version:
 * V8 5.4: 51
 * V8 5.5: 52
 * V8 5.6: 53
 * V8 5.7: 54
 * V8 5.8: 55
 * V8 5.9: 56
 * V8 6.0: 57
 * V8 6.1: 58
 * V8 6.2: 59
 * V8 6.3: 60
 * V8 6.4: 61
 * V8 6.5: 62
 * V8 6.6: 63
 * V8 6.7: 64
 *
 * More information can be found at https://nodejs.org/en/download/releases/
 */
<<<<<<< HEAD
#define NODE_MODULE_VERSION 57 /* Node.js v8.0.0 */
=======
#define NODE_MODULE_VERSION 64

// the NAPI_VERSION provided by this version of the runtime
#define NAPI_VERSION  3
>>>>>>> 84bd6f3c

#endif  // SRC_NODE_VERSION_H_<|MERGE_RESOLUTION|>--- conflicted
+++ resolved
@@ -22,13 +22,8 @@
 #ifndef SRC_NODE_VERSION_H_
 #define SRC_NODE_VERSION_H_
 
-<<<<<<< HEAD
-#define NODE_MAJOR_VERSION 8
-#define NODE_MINOR_VERSION 6
-=======
 #define NODE_MAJOR_VERSION 10
 #define NODE_MINOR_VERSION 13
->>>>>>> 84bd6f3c
 #define NODE_PATCH_VERSION 0
 
 #define NODE_VERSION_IS_LTS 1
@@ -116,13 +111,9 @@
  *
  * More information can be found at https://nodejs.org/en/download/releases/
  */
-<<<<<<< HEAD
-#define NODE_MODULE_VERSION 57 /* Node.js v8.0.0 */
-=======
 #define NODE_MODULE_VERSION 64
 
 // the NAPI_VERSION provided by this version of the runtime
 #define NAPI_VERSION  3
->>>>>>> 84bd6f3c
 
 #endif  // SRC_NODE_VERSION_H_