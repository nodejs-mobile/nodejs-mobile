--- conflicted
+++ resolved
@@ -23,13 +23,8 @@
 #define SRC_NODE_VERSION_H_
 
 #define NODE_MAJOR_VERSION 10
-<<<<<<< HEAD
-#define NODE_MINOR_VERSION 1
-#define NODE_PATCH_VERSION 1
-=======
 #define NODE_MINOR_VERSION 2
 #define NODE_PATCH_VERSION 0
->>>>>>> 5cbb905c
 
 #define NODE_VERSION_IS_LTS 0
 #define NODE_VERSION_LTS_CODENAME ""
