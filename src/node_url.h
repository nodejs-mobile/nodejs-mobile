--- conflicted
+++ resolved
@@ -167,13 +167,9 @@
 
   // Get the path of the file: URL in a format consumable by native file system
   // APIs. Returns an empty string if something went wrong.
-<<<<<<< HEAD
-  std::string ToFilePath();
-=======
   std::string ToFilePath() const;
   // Get the file URL from native file system path.
   static URL FromFilePath(const std::string& file_path);
->>>>>>> 84bd6f3c
 
   const Local<Value> ToObject(Environment* env) const;
 
