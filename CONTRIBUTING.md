# Contributing to Node.js

<<<<<<< HEAD
Contributions to Node.js may come in many forms. Some contribute code changes,
others contribute docs, others help answer questions from users, help keep the
infrastructure running, or seek out ways of advocating for Node.js users of all
types.

The Node.js project welcomes all contributions from anyone willing to work in
good faith both with other contributors and with the community. No contribution
is too small and all contributions are valued.

This guide details the basic steps for getting started contributing to the
Node.js project's core `nodejs/node` GitHub Repository and describes what to
expect throughout each step of the process.

* [Code of Conduct](#code-of-conduct)
  * [Bad Actors](#bad-actors)
* [Issues](#issues)
  * [Asking for General Help](#asking-for-general-help)
  * [Discussing non-technical topics](#discussing-non-technical-topics)
  * [Submitting a Bug Report](#submitting-a-bug-report)
  * [Triaging a Bug Report](#triaging-a-bug-report)
  * [Resolving a Bug Report](#resolving-a-bug-report)
* [Pull Requests](#pull-requests)
  * [Dependencies](#dependencies)
  * [Setting up your local environment](#setting-up-your-local-environment)
    * [Step 1: Fork](#step-1-fork)
    * [Step 2: Branch](#step-2-branch)
  * [The Process of Making Changes](#the-process-of-making-changes)
    * [Step 3: Code](#step-3-code)
    * [Step 4: Commit](#step-4-commit)
      * [Commit message guidelines](#commit-message-guidelines)
    * [Step 5: Rebase](#step-5-rebase)
    * [Step 6: Test](#step-6-test)
    * [Step 7: Push](#step-7-push)
    * [Step 8: Opening the Pull Request](#step-8-opening-the-pull-request)
    * [Step 9: Discuss and Update](#step-9-discuss-and-update)
      * [Approval and Request Changes Workflow](#approval-and-request-changes-workflow)
    * [Step 10: Landing](#step-10-landing)
  * [Reviewing Pull Requests](#reviewing-pull-requests)
    * [Review a bit at a time](#review-a-bit-at-a-time)
    * [Be aware of the person behind the code](#be-aware-of-the-person-behind-the-code)
    * [Respect the minimum wait time for comments](#respect-the-minimum-wait-time-for-comments)
    * [Abandoned or Stalled Pull Requests](#abandoned-or-stalled-pull-requests)
    * [Approving a change](#approving-a-change)
    * [Accept that there are different opinions about what belongs in Node.js](#accept-that-there-are-different-opinions-about-what-belongs-in-nodejs)
    * [Performance is not everything](#performance-is-not-everything)
    * [Continuous Integration Testing](#continuous-integration-testing)
* [Additional Notes](#additional-notes)
  * [Commit Squashing](#commit-squashing)
  * [Getting Approvals for your Pull Request](#getting-approvals-for-your-pull-request)
  * [CI Testing](#ci-testing)
  * [Waiting Until the Pull Request Gets Landed](#waiting-until-the-pull-request-gets-landed)
  * [Check Out the Collaborator's Guide](#check-out-the-collaborators-guide)
  * [Helpful Resources](#helpful-resources)
* [Developer's Certificate of Origin 1.1](#developers-certificate-of-origin-11)

## Code of Conduct

The Node.js project has a [Code of Conduct][] that *all* contributors are
expected to follow. This code describes the *minimum* behavior expectations
for all contributors.

As a contributor to Node.js, how you choose to act and interact towards your
fellow contributors, as well as to the community, will reflect back not only
on yourself but on the project as a whole. The Code of Conduct is designed and
intended, above all else, to help establish a culture within the project that
allows anyone and everyone who wants to contribute to feel safe doing so.

Should any individual act in any way that is considered in violation of the
[Code of Conduct][], corrective actions will be taken. It is possible, however,
for any individual to *act* in such a manner that is not in violation of the
strict letter of the Code of Conduct guidelines while still going completely
against the spirit of what that Code is intended to accomplish.

Open, diverse and inclusive communities live and die on the basis of trust.
Contributors can disagree with one another so long as they trust that those
disagreements are in good faith and everyone is working towards a common goal.

### Bad actors

All contributors to Node.js tacitly agree to abide by both the letter and
spirit of the [Code of Conduct][]. Failure, or unwillingness, to do so will
result in contributions being respectfully declined.

A *bad actor* is someone who repeatedly violates the *spirit* of the Code of
Conduct through consistent failure to self-regulate the way in which they
interact with other contributors in the project. In doing so, bad actors
alienate other contributors, discourage collaboration, and generally reflect
poorly on the project as a whole.

Being a bad actor may be intentional or unintentional. Typically, unintentional
bad behavior can be easily corrected by being quick to apologize and correct
course *even if you are not entirely convinced you need to*. Giving other
contributors the benefit of the doubt and having a sincere willingness to admit
that you *might* be wrong is critical for any successful open collaboration.

Don't be a bad actor.

## Issues

Issues in `nodejs/node` are the primary means by which bug reports and
general discussions are made. For any issue, there are fundamentally three
ways an individual can contribute:

1. By opening the issue for discussion: For instance, if you believe that you
   have uncovered a bug in Node.js, creating a new issue in the `nodejs/node`
   issue tracker is the way to report it.
2. By helping to triage the issue: This can be done either by providing
   supporting details (a test case that demonstrates a bug), or providing
   suggestions on how to address the issue.
3. By helping to resolve the issue: Typically this is done either in the form
   of demonstrating that the issue reported is not a problem after all, or more
   often, by opening a Pull Request that changes some bit of something in
   `nodejs/node` in a concrete and reviewable manner.

### Asking for General Help

Because the level of activity in the `nodejs/node` repository is so high,
questions or requests for general help using Node.js should be directed at
the [Node.js help repository][].

### Discussing non-technical topics

Discussion of non-technical topics (such as intellectual property and trademark)
should be directed to the [Technical Steering Committee (TSC) repository][].

### Submitting a Bug Report

When opening a new issue in the `nodejs/node` issue tracker, users will be
presented with a basic template that should be filled in.

```markdown
<!--
Thank you for reporting an issue.

This issue tracker is for bugs and issues found within Node.js core.
If you require more general support please file an issue on our help
repo. https://github.com/nodejs/help


Please fill in as much of the template below as you're able.

Version: output of `node -v`
Platform: output of `uname -a` (UNIX), or version and 32 or 64-bit (Windows)
Subsystem: if known, please specify affected core module name

If possible, please provide code that demonstrates the problem, keeping it as
simple and free of external dependencies as you are able.
-->

* **Version**:
* **Platform**:
* **Subsystem**:

<!-- Enter your issue details below this comment. -->
```

If you believe that you have uncovered a bug in Node.js, please fill out this
form, following the template to the best of your ability. Do not worry if you
cannot answer every detail, just fill in what you can.

The two most important pieces of information we need in order to properly
evaluate the report is a description of the behavior you are seeing and a simple
test case we can use to recreate the problem on our own. If we cannot recreate
the issue, it becomes impossible for us to fix.

In order to rule out the possibility of bugs introduced by userland code, test
cases should be limited, as much as possible, to using *only* Node.js APIs.
If the bug occurs only when you're using a specific userland module, there is
a very good chance that either (a) the module has a bug or (b) something in
Node.js changed that broke the module.

### Triaging a Bug Report

Once an issue has been opened, it is not uncommon for there to be discussion
around it. Some contributors may have differing opinions about the issue,
including whether the behavior being seen is a bug or a feature. This discussion
is part of the process and should be kept focused, helpful and professional.

Short, clipped responses—that provide neither additional context nor supporting
detail—are not helpful or professional. To many, such responses are simply
annoying and unfriendly.

Contributors are encouraged to help one another make forward progress as much
as possible, empowering one another to solve issues collaboratively. If you
choose to comment on an issue that you feel either is not a problem that needs
to be fixed, or if you encounter information in an issue that you feel is
incorrect, explain *why* you feel that way with additional supporting context,
and be willing to be convinced that you may be wrong. By doing so, we can often
reach the correct outcome much faster.

### Resolving a Bug Report

In the vast majority of cases, issues are resolved by opening a Pull Request.
The process for opening and reviewing a Pull Request is similar to that of
opening and triaging issues, but carries with it a necessary review and approval
workflow that ensures that the proposed changes meet the minimal quality and
functional guidelines of the Node.js project.

## Pull Requests

Pull Requests are the way in which concrete changes are made to the code,
documentation, dependencies, and tools contained with the `nodejs/node`
repository.

There are two fundamental components of the Pull Request process: one concrete
and technical, and one more process oriented. The concrete and technical
component involves the specific details of setting up your local environment
so that you can make the actual changes. This is where we will start.

### Dependencies

Node.js has several bundled dependencies in the *deps/* and the *tools/*
directories that are not part of the project proper. Changes to files in those
directories should be sent to their respective projects. Do not send a patch to
Node.js. We cannot accept such patches.

In case of doubt, open an issue in the
[issue tracker](https://github.com/nodejs/node/issues/) or contact one of the
[project Collaborators](https://github.com/nodejs/node/#current-project-team-members).
Node.js has two IRC channels:
[#Node.js](http://webchat.freenode.net/?channels=node.js) for general help and
questions, and
[#Node-dev](http://webchat.freenode.net/?channels=node-dev) for development of
Node.js core specifically.

### Setting up your local environment

To get started, you will need to have `git` installed locally. Depending on
your operating system, there are also a number of other dependencies required.
These are detailed in the [Building guide][].

Once you have `git` and are sure you have all of the necessary dependencies,
it's time to create a fork.

Before getting started, it is recommended to configure `git` so that it knows
who you are:

```text
$ git config --global user.name "J. Random User"
$ git config --global user.email "j.random.user@example.com"
```

#### Step 1: Fork

Fork the project [on GitHub](https://github.com/nodejs/node) and clone your fork
locally.

```text
$ git clone git@github.com:username/node.git
$ cd node
$ git remote add upstream https://github.com/nodejs/node.git
$ git fetch upstream
```

#### Step 2: Branch

As a best practice to keep your development environment as organized as
possible, create local branches to work within. These should also be created
directly off of the `master` branch.

```text
$ git checkout -b my-branch -t upstream/master
```

### The Process of Making Changes

#### Step 3: Code

The vast majority of Pull Requests opened against the `nodejs/node`
repository includes changes to either the C/C++ code contained in the `src`
directory, the JavaScript code contained in the `lib` directory, the
documentation in `docs/api` or tests within the `test` directory.

If you are modifying code, please be sure to run `make lint` from time to
time to ensure that the changes follow the Node.js code style guide.

Any documentation you write (including code comments and API documentation)
should follow the [Style Guide](doc/STYLE_GUIDE.md). Code samples included
in the API docs will also be checked when running `make lint` (or
`vcbuild.bat lint` on Windows).

#### Step 4: Commit

It is a recommended best practice to keep your changes as logically grouped
as possible within individual commits. There is no limit to the number of
commits any single Pull Request may have, and many contributors find it easier
to review changes that are split across multiple commits.

```text
$ git add my/changed/files
$ git commit
```

Note that multiple commits often get squashed when they are landed (see the
notes about [commit squashing](#commit-squashing)).

##### Commit message guidelines

A good commit message should describe what changed and why.

1. The first line should:
   - contain a short description of the change
   - be 50 characters or less
   - be entirely in lowercase with the exception of proper nouns, acronyms, and
   the words that refer to code, like function/variable names
   - be prefixed with the name of the changed subsystem and start with an
   imperative verb. Check the output of `git log --oneline files/you/changed` to
   find out what subsystems your changes touch.

   Examples:
   - `net: add localAddress and localPort to Socket`
   - `src: fix typos in node_lttng_provider.h`


2. Keep the second line blank.
3. Wrap all other lines at 72 columns.

4. If your patch fixes an open issue, you can add a reference to it at the end
of the log. Use the `Fixes:` prefix and the full issue URL. For other references
use `Refs:`.

   Examples:
   - `Fixes: https://github.com/nodejs/node/issues/1337`
   - `Refs: http://eslint.org/docs/rules/space-in-parens.html`
   - `Refs: https://github.com/nodejs/node/pull/3615`

Sample complete commit message:

```txt
subsystem: explain the commit in one line

Body of commit message is a few lines of text, explaining things
in more detail, possibly giving some background about the issue
being fixed, etc.

The body of the commit message can be several paragraphs, and
please do proper word-wrap and keep columns shorter than about
72 characters or so. That way, `git log` will show things
nicely even when it is indented.

Fixes: https://github.com/nodejs/node/issues/1337
Refs: http://eslint.org/docs/rules/space-in-parens.html
```

If you are new to contributing to Node.js, please try to do your best at
conforming to these guidelines, but do not worry if you get something wrong.
One of the existing contributors will help get things situated and the
contributor landing the Pull Request will ensure that everything follows
the project guidelines.

#### Step 5: Rebase

As a best practice, once you have committed your changes, it is a good idea
to use `git rebase` (not `git merge`) to synchronize your work with the main
repository.

```text
$ git fetch upstream
$ git rebase upstream/master
```

This ensures that your working branch has the latest changes from `nodejs/node`
master.

#### Step 6: Test

Bug fixes and features should always come with tests. A
[guide for writing tests in Node.js](./doc/guides/writing-tests.md) has been
provided to make the process easier. Looking at other tests to see how they
should be structured can also help.

The `test` directory within the `nodejs/node` repository is complex and it is
often not clear where a new test file should go. When in doubt, add new tests
to the `test/parallel/` directory and the right location will be sorted out
later.

Before submitting your changes in a Pull Request, always run the full Node.js
test suite. To run the tests (including code linting) on Unix / macOS:

```text
$ ./configure && make -j4 test
```

And on Windows:

```text
> vcbuild test
```

(See the [BUILDING.md](./BUILDING.md) for more details.)

Make sure the linter does not report any issues and that all tests pass. Please
do not submit patches that fail either check.

If you want to run the linter without running tests, use
`make lint`/`vcbuild lint`. It will run both JavaScript linting and
C++ linting.

If you are updating tests and just want to run a single test to check it:

```text
$ python tools/test.py -J --mode=release parallel/test-stream2-transform
```

If you want to check the other options, please refer to the help by using
the `--help` option

```text
$ python tools/test.py --help
```

You can usually run tests directly with node:

```text
$ ./node ./test/parallel/test-stream2-transform.js
```

Remember to recompile with `make -j4` in between test runs if you change code in
the `lib` or `src` directories.

#### Step 7: Push

Once you are sure your commits are ready to go, with passing tests and linting,
begin the process of opening a Pull Request by pushing your working branch to
your fork on GitHub.

```text
$ git push origin my-branch
```

#### Step 8: Opening the Pull Request

From within GitHub, opening a new Pull Request will present you with a template
that should be filled out:

```markdown
<!--
Thank you for your Pull Request. Please provide a description above and review
the requirements below.

Bug fixes and new features should include tests and possibly benchmarks.

Contributors guide: https://github.com/nodejs/node/blob/master/CONTRIBUTING.md
-->

##### Checklist
<!-- Remove items that do not apply. For completed items, change [ ] to [x]. -->

- [ ] `make -j4 test` (UNIX), or `vcbuild test` (Windows) passes
- [ ] tests and/or benchmarks are included
- [ ] documentation is changed or added
- [ ] commit message follows [commit guidelines](https://github.com/nodejs/node/blob/master/CONTRIBUTING.md#commit-message-guidelines)

##### Affected core subsystem(s)
<!-- Provide affected core subsystem(s) (like doc, cluster, crypto, etc). -->
```

Please try to do your best at filling out the details, but feel free to skip
parts if you're not sure what to put.

Once opened, Pull Requests are usually reviewed within a few days.

#### Step 9: Discuss and update

You will probably get feedback or requests for changes to your Pull Request.
This is a big part of the submission process so don't be discouraged! Some
contributors may sign off on the Pull Request right away, others may have
more detailed comments or feedback. This is a necessary part of the process
in order to evaluate whether the changes are correct and necessary.

To make changes to an existing Pull Request, make the changes to your local
branch, add a new commit with those changes, and push those to your fork.
GitHub will automatically update the Pull Request.

```text
$ git add my/changed/files
$ git commit
$ git push origin my-branch
```

It is also frequently necessary to synchronize your Pull Request with other
changes that have landed in `master` by using `git rebase`:

```text
$ git fetch --all
$ git rebase origin/master
$ git push --force-with-lease origin my-branch
```

**Important:** The `git push --force-with-lease` command is one of the few ways
to delete history in `git`. Before you use it, make sure you understand the
risks. If in doubt, you can always ask for guidance in the Pull Request or on
[IRC in the #node-dev channel][].

If you happen to make a mistake in any of your commits, do not worry. You can
amend the last commit (for example if you want to change the commit log).

```text
$ git add any/changed/files
$ git commit --amend
$ git push --force-with-lease origin my-branch
```

There are a number of more advanced mechanisms for managing commits using
`git rebase` that can be used, but are beyond the scope of this guide.

Feel free to post a comment in the Pull Request to ping reviewers if you are
awaiting an answer on something. If you encounter words or acronyms that
seem unfamiliar, refer to this
[glossary](https://sites.google.com/a/chromium.org/dev/glossary).

##### Approval and Request Changes Workflow

All Pull Requests require "sign off" in order to land. Whenever a contributor
reviews a Pull Request they may find specific details that they would like to
see changed or fixed. These may be as simple as fixing a typo, or may involve
substantive changes to the code you have written. In general, such requests
are intended to be helpful, but at times may come across as abrupt or unhelpful,
especially requests to change things that do not include concrete suggestions
on *how* to change them.

Try not to be discouraged. If you feel that a particular review is unfair,
say so, or contact one of the other contributors in the project and seek their
input. Often such comments are the result of the reviewer having only taken a
short amount of time to review and are not ill-intended. Such issues can often
be resolved with a bit of patience. That said, reviewers should be expected to
be helpful in their feedback, and feedback that is simply vague, dismissive and
unhelpful is likely safe to ignore.

#### Step 10: Landing

In order to land, a Pull Request needs to be reviewed and [approved][] by
at least one Node.js Collaborator and pass a
[CI (Continuous Integration) test run][]. After that, as long as there are no
objections from other contributors, the Pull Request can be merged. If you find
your Pull Request waiting longer than you expect, see the
[notes about the waiting time](#waiting-until-the-pull-request-gets-landed).

When a collaborator lands your Pull Request, they will post
a comment to the Pull Request page mentioning the commit(s) it
landed as. GitHub often shows the Pull Request as `Closed` at this
point, but don't worry. If you look at the branch you raised your
Pull Request against (probably `master`), you should see a commit with
your name on it. Congratulations and thanks for your contribution!

### Reviewing Pull Requests

All Node.js contributors who choose to review and provide feedback on Pull
Requests have a responsibility to both the project and the individual making the
contribution. Reviews and feedback must be helpful, insightful, and geared
towards improving the contribution as opposed to simply blocking it or
stopping it. If there are reasons why you feel the PR should not land, explain
what those are. Do not expect to be able to block a Pull Request from advancing
simply because you say "No" without giving an explanation. It is also important
to be open to having your mind changed, and to being open to working with the
contributor to make the Pull Request better.

Reviews that are dismissive or disrespectful of the contributor or any other
reviewers are strictly counter to the [Code of Conduct][].

When reviewing a Pull Request, the primary goals are for the codebase to improve
and for the person submitting the request to succeed. Even if a Pull Request
does not land, the submitters should come away from the experience feeling like
their effort was not wasted or unappreciated. Every Pull Request from a new
contributor is an opportunity to grow the community.

#### Review a bit at a time.

Do not overwhelm new contributors.

It is tempting to micro-optimize and make everything about relative performance,
perfect grammar, or exact style matches. Do not succumb to that temptation.

Focus first on the most significant aspects of the change:

1. Does this change make sense for Node.js?
2. Does this change make Node.js better, even if only incrementally?
3. Are there clear bugs or larger scale issues that need attending to?

When changes are necessary, *request* them, do not *demand* them, and do not
assume that the submitter already knows how to add a test or run a benchmark.

Specific performance optimization techniques, coding styles and conventions
change over time. The first impression you give to a new contributor never does.

Nits (requests for small changes that are not essential) are fine, but try to
avoid stalling the Pull Request. Most nits can typically be fixed by the
Node.js Collaborator landing the Pull Request but they can also be an
opportunity for the contributor to learn a bit more about the project.

It is always good to clearly indicate nits when you comment: e.g.
`Nit: change foo() to bar(). But this is not blocking.`

#### Be aware of the person behind the code

Be aware that *how* you communicate requests and reviews in your feedback can
have a significant impact on the success of the Pull Request. Yes, we may land
a particular change that makes Node.js better, but the individual might just
not want to have anything to do with Node.js ever again. The goal is not just
having good code.

#### Respect the minimum wait time for comments

There is a minimum waiting time which we try to respect for non-trivial
changes, so that people who may have important input in such a distributed
project are able to respond.

For non-trivial changes, Pull Requests must be left open for *at least* 48
hours during the week, and 72 hours on a weekend. In most cases, when the
PR is relatively small and focused on a narrow set of changes, these periods
provide more than enough time to adequately review. Sometimes changes take far
longer to review, or need more specialized review from subject matter experts.
When in doubt, do not rush.

Trivial changes, typically limited to small formatting changes or fixes to
documentation, may be landed within the minimum 48 hour window.

#### Abandoned or Stalled Pull Requests

If a Pull Request appears to be abandoned or stalled, it is polite to first
check with the contributor to see if they intend to continue the work before
checking if they would mind if you took it over (especially if it just has
nits left). When doing so, it is courteous to give the original contributor
credit for the work they started (either by preserving their name and email
address in the commit log, or by using an `Author: ` meta-data tag in the
commit.

#### Approving a change

Any Node.js core Collaborator (any GitHub user with commit rights in the
`nodejs/node` repository) is authorized to approve any other contributor's
work. Collaborators are not permitted to approve their own Pull Requests.

Collaborators indicate that they have reviewed and approve of the changes in
a Pull Request either by using GitHub's Approval Workflow, which is preferred,
or by leaving an `LGTM` ("Looks Good To Me") comment.

When explicitly using the "Changes requested" component of the GitHub Approval
Workflow, show empathy. That is, do not be rude or abrupt with your feedback
and offer concrete suggestions for improvement, if possible. If you're not
sure *how* a particular change can be improved, say so.

Most importantly, after leaving such requests, it is courteous to make yourself
available later to check whether your comments have been addressed.

If you see that requested changes have been made, you can clear another
collaborator's `Changes requested` review.

Change requests that are vague, dismissive, or unconstructive may also be
dismissed if requests for greater clarification go unanswered within a
reasonable period of time.

If you do not believe that the Pull Request should land at all, use
`Changes requested` to indicate that you are considering some of your comments
to block the PR from landing. When doing so, explain *why* you believe the
Pull Request should not land along with an explanation of what may be an
acceptable alternative course, if any.

#### Accept that there are different opinions about what belongs in Node.js

Opinions on this vary, even among the members of the Technical Steering
Committee.

One general rule of thumb is that if Node.js itself needs it (due to historic
or functional reasons), then it belongs in Node.js. For instance, `url`
parsing is in Node.js because of HTTP protocol support.

Also, functionality that either cannot be implemented outside of core in any
reasonable way, or only with significant pain.

It is not uncommon for contributors to suggest new features they feel would
make Node.js better. These may or may not make sense to add, but as with all
changes, be courteous in how you communicate your stance on these. Comments
that make the contributor feel like they should have "known better" or
ridiculed for even trying run counter to the [Code of Conduct][].

#### Performance is not everything

Node.js has always optimized for speed of execution. If a particular change
can be shown to make some part of Node.js faster, it's quite likely to be
accepted. Claims that a particular Pull Request will make things faster will
almost always be met by requests for performance [benchmark results][] that
demonstrate the improvement.

That said, performance is not the only factor to consider. Node.js also
optimizes in favor of not breaking existing code in the ecosystem, and not
changing working functional code just for the sake of changing.

If a particular Pull Request introduces a performance or functional
regression, rather than simply rejecting the Pull Request, take the time to
work *with* the contributor on improving the change. Offer feedback and
advice on what would make the Pull Request acceptable, and do not assume that
the contributor should already know how to do that. Be explicit in your
feedback.

#### Continuous Integration Testing

All Pull Requests that contain changes to code must be run through
continuous integration (CI) testing at [https://ci.nodejs.org/][].

Only Node.js core Collaborators with commit rights to the `nodejs/node`
repository may start a CI testing run. The specific details of how to do
this are included in the new Collaborator [Onboarding guide][].

Ideally, the code change will pass ("be green") on all platform configurations
supported by Node.js (there are over 30 platform configurations currently).
This means that all tests pass and there are no linting errors. In reality,
however, it is not uncommon for the CI infrastructure itself to fail on
specific platforms or for so-called "flaky" tests to fail ("be red"). It is
vital to visually inspect the results of all failed ("red") tests to determine
whether the failure was caused by the changes in the Pull Request.

## Additional Notes

### Commit Squashing

When the commits in your Pull Request land, they may be squashed
into one commit per logical change. Metadata will be added to the commit
message (including links to the Pull Request, links to relevant issues,
and the names of the reviewers). The commit history of your Pull Request,
however, will stay intact on the Pull Request page.

For the size of "one logical change",
[0b5191f](https://github.com/nodejs/node/commit/0b5191f15d0f311c804d542b67e2e922d98834f8)
can be a good example. It touches the implementation, the documentation,
and the tests, but is still one logical change. In general, the tests should
always pass when each individual commit lands on the master branch.

### Getting Approvals for Your Pull Request

A Pull Request is approved either by saying LGTM, which stands for
"Looks Good To Me", or by using GitHub's Approve button.
GitHub's Pull Request review feature can be used during the process.
For more information, check out
[the video tutorial](https://www.youtube.com/watch?v=HW0RPaJqm4g)
or [the official documentation](https://help.github.com/articles/reviewing-changes-in-pull-requests/).

After you push new changes to your branch, you need to get
approval for these new changes again, even if GitHub shows "Approved"
because the reviewers have hit the buttons before.

### CI Testing

Every Pull Request needs to be tested
to make sure that it works on the platforms that Node.js
supports. This is done by running the code through the CI system.

Only a Collaborator can start a CI run. Usually one of them will do it
for you as approvals for the Pull Request come in.
If not, you can ask a Collaborator to start a CI run.

### Waiting Until the Pull Request Gets Landed

A Pull Request needs to stay open for at least 48 hours (72 hours on a
weekend) from when it is submitted, even after it gets approved and
passes the CI. This is to make sure that everyone has a chance to
weigh in. If the changes are trivial, collaborators may decide it
doesn't need to wait. A Pull Request may well take longer to be
merged in. All these precautions are important because Node.js is
widely used, so don't be discouraged!

### Check Out the Collaborator's Guide

If you want to know more about the code review and the landing process,
you can take a look at the
[collaborator's guide](https://github.com/nodejs/node/blob/master/COLLABORATOR_GUIDE.md).
=======
Contributions to Node.js include code, documentation, answering user questions,
running the project's infrastructure, and advocating for all types of Node.js
users.

The Node.js project welcomes all contributions from anyone willing to work in
good faith with other contributors and the community. No contribution is too
small and all contributions are valued.

This guide explains the process for contributing to the Node.js project's core
`nodejs/node` GitHub Repository and describes what to expect at each step.

## Contents

* [Code of Conduct](#code-of-conduct)
* [Issues](#issues)
* [Pull Requests](#pull-requests)
* [Developer's Certificate of Origin 1.1](#developers-certificate-of-origin-11)

## [Code of Conduct](./doc/guides/contributing/coc.md)

The Node.js project has a
[Code of Conduct](https://github.com/nodejs/admin/blob/master/CODE_OF_CONDUCT.md)
that *all* contributors are expected to follow. This code describes the
*minimum* behavior expectations for all contributors.

See [details on our policy on Code of Conduct](./doc/guides/contributing/coc.md).

## [Issues](./doc/guides/contributing/issues.md)

Issues in `nodejs/node` are the primary means by which bug reports and
general discussions are made.

* [How to Contribute in Issues](./doc/guides/contributing/issues.md#how-to-contribute-in-issues)
* [Asking for General Help](./doc/guides/contributing/issues.md#asking-for-general-help)
* [Discussing non-technical topics](./doc/guides/contributing/issues.md#discussing-non-technical-topics)
* [Submitting a Bug Report](./doc/guides/contributing/issues.md#submitting-a-bug-report)
* [Triaging a Bug Report](./doc/guides/contributing/issues.md#triaging-a-bug-report)
* [Resolving a Bug Report](./doc/guides/contributing/issues.md#resolving-a-bug-report)

## [Pull Requests](./doc/guides/contributing/pull-requests.md)

Pull Requests are the way concrete changes are made to the code, documentation,
dependencies, and tools contained in the `nodejs/node` repository.

* [Dependencies](./doc/guides/contributing/pull-requests.md#dependencies)
* [Setting up your local environment](./doc/guides/contributing/pull-requests.md#setting-up-your-local-environment)
* [The Process of Making Changes](./doc/guides/contributing/pull-requests.md#the-process-of-making-changes)
* [Reviewing Pull Requests](./doc/guides/contributing/pull-requests.md#reviewing-pull-requests)
* [Additional Notes](./doc/guides/contributing/pull-requests.md#additional-notes)
>>>>>>> 84bd6f3c

### Helpful Resources

The following additional resources may be of assistance:

* [How to create a Minimal, Complete, and Verifiable example](https://stackoverflow.com/help/mcve)
* [core-validate-commit](https://github.com/evanlucas/core-validate-commit) -
  A utility that ensures commits follow the commit formatting guidelines.

<a id="developers-certificate-of-origin"></a>
## Developer's Certificate of Origin 1.1

By making a contribution to this project, I certify that:

* (a) The contribution was created in whole or in part by me and I
  have the right to submit it under the open source license
  indicated in the file; or

* (b) The contribution is based upon previous work that, to the best
  of my knowledge, is covered under an appropriate open source
  license and I have the right under that license to submit that
  work with modifications, whether created in whole or in part
  by me, under the same open source license (unless I am
  permitted to submit under a different license), as indicated
  in the file; or

* (c) The contribution was provided directly to me by some other
  person who certified (a), (b) or (c) and I have not modified
  it.

* (d) I understand and agree that this project and the contribution
  are public and that a record of the contribution (including all
  personal information I submit with it, including my sign-off) is
  maintained indefinitely and may be redistributed consistent with
  this project or the open source license(s) involved.

[approved]: #getting-approvals-for-your-pull-request
[benchmark results]: ./doc/guides/writing-and-running-benchmarks.md
[Building guide]: ./BUILDING.md
[CI (Continuous Integration) test run]: #ci-testing
[Code of Conduct]: https://github.com/nodejs/TSC/blob/master/CODE_OF_CONDUCT.md
[guide for writing tests in Node.js]: ./doc/guides/writing-tests.md
[https://ci.nodejs.org/]: https://ci.nodejs.org/
[IRC in the #node-dev channel]: https://webchat.freenode.net?channels=node-dev&uio=d4
[Node.js help repository]: https://github.com/nodejs/help/issues
[notes about the waiting time]: #waiting-until-the-pull-request-gets-landed
[Onboarding guide]: ./doc/onboarding.md
[on GitHub]: https://github.com/nodejs/node
[Technical Steering Committee (TSC) repository]: https://github.com/nodejs/TSC/issues<|MERGE_RESOLUTION|>--- conflicted
+++ resolved
@@ -1,773 +1,5 @@
 # Contributing to Node.js
 
-<<<<<<< HEAD
-Contributions to Node.js may come in many forms. Some contribute code changes,
-others contribute docs, others help answer questions from users, help keep the
-infrastructure running, or seek out ways of advocating for Node.js users of all
-types.
-
-The Node.js project welcomes all contributions from anyone willing to work in
-good faith both with other contributors and with the community. No contribution
-is too small and all contributions are valued.
-
-This guide details the basic steps for getting started contributing to the
-Node.js project's core `nodejs/node` GitHub Repository and describes what to
-expect throughout each step of the process.
-
-* [Code of Conduct](#code-of-conduct)
-  * [Bad Actors](#bad-actors)
-* [Issues](#issues)
-  * [Asking for General Help](#asking-for-general-help)
-  * [Discussing non-technical topics](#discussing-non-technical-topics)
-  * [Submitting a Bug Report](#submitting-a-bug-report)
-  * [Triaging a Bug Report](#triaging-a-bug-report)
-  * [Resolving a Bug Report](#resolving-a-bug-report)
-* [Pull Requests](#pull-requests)
-  * [Dependencies](#dependencies)
-  * [Setting up your local environment](#setting-up-your-local-environment)
-    * [Step 1: Fork](#step-1-fork)
-    * [Step 2: Branch](#step-2-branch)
-  * [The Process of Making Changes](#the-process-of-making-changes)
-    * [Step 3: Code](#step-3-code)
-    * [Step 4: Commit](#step-4-commit)
-      * [Commit message guidelines](#commit-message-guidelines)
-    * [Step 5: Rebase](#step-5-rebase)
-    * [Step 6: Test](#step-6-test)
-    * [Step 7: Push](#step-7-push)
-    * [Step 8: Opening the Pull Request](#step-8-opening-the-pull-request)
-    * [Step 9: Discuss and Update](#step-9-discuss-and-update)
-      * [Approval and Request Changes Workflow](#approval-and-request-changes-workflow)
-    * [Step 10: Landing](#step-10-landing)
-  * [Reviewing Pull Requests](#reviewing-pull-requests)
-    * [Review a bit at a time](#review-a-bit-at-a-time)
-    * [Be aware of the person behind the code](#be-aware-of-the-person-behind-the-code)
-    * [Respect the minimum wait time for comments](#respect-the-minimum-wait-time-for-comments)
-    * [Abandoned or Stalled Pull Requests](#abandoned-or-stalled-pull-requests)
-    * [Approving a change](#approving-a-change)
-    * [Accept that there are different opinions about what belongs in Node.js](#accept-that-there-are-different-opinions-about-what-belongs-in-nodejs)
-    * [Performance is not everything](#performance-is-not-everything)
-    * [Continuous Integration Testing](#continuous-integration-testing)
-* [Additional Notes](#additional-notes)
-  * [Commit Squashing](#commit-squashing)
-  * [Getting Approvals for your Pull Request](#getting-approvals-for-your-pull-request)
-  * [CI Testing](#ci-testing)
-  * [Waiting Until the Pull Request Gets Landed](#waiting-until-the-pull-request-gets-landed)
-  * [Check Out the Collaborator's Guide](#check-out-the-collaborators-guide)
-  * [Helpful Resources](#helpful-resources)
-* [Developer's Certificate of Origin 1.1](#developers-certificate-of-origin-11)
-
-## Code of Conduct
-
-The Node.js project has a [Code of Conduct][] that *all* contributors are
-expected to follow. This code describes the *minimum* behavior expectations
-for all contributors.
-
-As a contributor to Node.js, how you choose to act and interact towards your
-fellow contributors, as well as to the community, will reflect back not only
-on yourself but on the project as a whole. The Code of Conduct is designed and
-intended, above all else, to help establish a culture within the project that
-allows anyone and everyone who wants to contribute to feel safe doing so.
-
-Should any individual act in any way that is considered in violation of the
-[Code of Conduct][], corrective actions will be taken. It is possible, however,
-for any individual to *act* in such a manner that is not in violation of the
-strict letter of the Code of Conduct guidelines while still going completely
-against the spirit of what that Code is intended to accomplish.
-
-Open, diverse and inclusive communities live and die on the basis of trust.
-Contributors can disagree with one another so long as they trust that those
-disagreements are in good faith and everyone is working towards a common goal.
-
-### Bad actors
-
-All contributors to Node.js tacitly agree to abide by both the letter and
-spirit of the [Code of Conduct][]. Failure, or unwillingness, to do so will
-result in contributions being respectfully declined.
-
-A *bad actor* is someone who repeatedly violates the *spirit* of the Code of
-Conduct through consistent failure to self-regulate the way in which they
-interact with other contributors in the project. In doing so, bad actors
-alienate other contributors, discourage collaboration, and generally reflect
-poorly on the project as a whole.
-
-Being a bad actor may be intentional or unintentional. Typically, unintentional
-bad behavior can be easily corrected by being quick to apologize and correct
-course *even if you are not entirely convinced you need to*. Giving other
-contributors the benefit of the doubt and having a sincere willingness to admit
-that you *might* be wrong is critical for any successful open collaboration.
-
-Don't be a bad actor.
-
-## Issues
-
-Issues in `nodejs/node` are the primary means by which bug reports and
-general discussions are made. For any issue, there are fundamentally three
-ways an individual can contribute:
-
-1. By opening the issue for discussion: For instance, if you believe that you
-   have uncovered a bug in Node.js, creating a new issue in the `nodejs/node`
-   issue tracker is the way to report it.
-2. By helping to triage the issue: This can be done either by providing
-   supporting details (a test case that demonstrates a bug), or providing
-   suggestions on how to address the issue.
-3. By helping to resolve the issue: Typically this is done either in the form
-   of demonstrating that the issue reported is not a problem after all, or more
-   often, by opening a Pull Request that changes some bit of something in
-   `nodejs/node` in a concrete and reviewable manner.
-
-### Asking for General Help
-
-Because the level of activity in the `nodejs/node` repository is so high,
-questions or requests for general help using Node.js should be directed at
-the [Node.js help repository][].
-
-### Discussing non-technical topics
-
-Discussion of non-technical topics (such as intellectual property and trademark)
-should be directed to the [Technical Steering Committee (TSC) repository][].
-
-### Submitting a Bug Report
-
-When opening a new issue in the `nodejs/node` issue tracker, users will be
-presented with a basic template that should be filled in.
-
-```markdown
-<!--
-Thank you for reporting an issue.
-
-This issue tracker is for bugs and issues found within Node.js core.
-If you require more general support please file an issue on our help
-repo. https://github.com/nodejs/help
-
-
-Please fill in as much of the template below as you're able.
-
-Version: output of `node -v`
-Platform: output of `uname -a` (UNIX), or version and 32 or 64-bit (Windows)
-Subsystem: if known, please specify affected core module name
-
-If possible, please provide code that demonstrates the problem, keeping it as
-simple and free of external dependencies as you are able.
--->
-
-* **Version**:
-* **Platform**:
-* **Subsystem**:
-
-<!-- Enter your issue details below this comment. -->
-```
-
-If you believe that you have uncovered a bug in Node.js, please fill out this
-form, following the template to the best of your ability. Do not worry if you
-cannot answer every detail, just fill in what you can.
-
-The two most important pieces of information we need in order to properly
-evaluate the report is a description of the behavior you are seeing and a simple
-test case we can use to recreate the problem on our own. If we cannot recreate
-the issue, it becomes impossible for us to fix.
-
-In order to rule out the possibility of bugs introduced by userland code, test
-cases should be limited, as much as possible, to using *only* Node.js APIs.
-If the bug occurs only when you're using a specific userland module, there is
-a very good chance that either (a) the module has a bug or (b) something in
-Node.js changed that broke the module.
-
-### Triaging a Bug Report
-
-Once an issue has been opened, it is not uncommon for there to be discussion
-around it. Some contributors may have differing opinions about the issue,
-including whether the behavior being seen is a bug or a feature. This discussion
-is part of the process and should be kept focused, helpful and professional.
-
-Short, clipped responses—that provide neither additional context nor supporting
-detail—are not helpful or professional. To many, such responses are simply
-annoying and unfriendly.
-
-Contributors are encouraged to help one another make forward progress as much
-as possible, empowering one another to solve issues collaboratively. If you
-choose to comment on an issue that you feel either is not a problem that needs
-to be fixed, or if you encounter information in an issue that you feel is
-incorrect, explain *why* you feel that way with additional supporting context,
-and be willing to be convinced that you may be wrong. By doing so, we can often
-reach the correct outcome much faster.
-
-### Resolving a Bug Report
-
-In the vast majority of cases, issues are resolved by opening a Pull Request.
-The process for opening and reviewing a Pull Request is similar to that of
-opening and triaging issues, but carries with it a necessary review and approval
-workflow that ensures that the proposed changes meet the minimal quality and
-functional guidelines of the Node.js project.
-
-## Pull Requests
-
-Pull Requests are the way in which concrete changes are made to the code,
-documentation, dependencies, and tools contained with the `nodejs/node`
-repository.
-
-There are two fundamental components of the Pull Request process: one concrete
-and technical, and one more process oriented. The concrete and technical
-component involves the specific details of setting up your local environment
-so that you can make the actual changes. This is where we will start.
-
-### Dependencies
-
-Node.js has several bundled dependencies in the *deps/* and the *tools/*
-directories that are not part of the project proper. Changes to files in those
-directories should be sent to their respective projects. Do not send a patch to
-Node.js. We cannot accept such patches.
-
-In case of doubt, open an issue in the
-[issue tracker](https://github.com/nodejs/node/issues/) or contact one of the
-[project Collaborators](https://github.com/nodejs/node/#current-project-team-members).
-Node.js has two IRC channels:
-[#Node.js](http://webchat.freenode.net/?channels=node.js) for general help and
-questions, and
-[#Node-dev](http://webchat.freenode.net/?channels=node-dev) for development of
-Node.js core specifically.
-
-### Setting up your local environment
-
-To get started, you will need to have `git` installed locally. Depending on
-your operating system, there are also a number of other dependencies required.
-These are detailed in the [Building guide][].
-
-Once you have `git` and are sure you have all of the necessary dependencies,
-it's time to create a fork.
-
-Before getting started, it is recommended to configure `git` so that it knows
-who you are:
-
-```text
-$ git config --global user.name "J. Random User"
-$ git config --global user.email "j.random.user@example.com"
-```
-
-#### Step 1: Fork
-
-Fork the project [on GitHub](https://github.com/nodejs/node) and clone your fork
-locally.
-
-```text
-$ git clone git@github.com:username/node.git
-$ cd node
-$ git remote add upstream https://github.com/nodejs/node.git
-$ git fetch upstream
-```
-
-#### Step 2: Branch
-
-As a best practice to keep your development environment as organized as
-possible, create local branches to work within. These should also be created
-directly off of the `master` branch.
-
-```text
-$ git checkout -b my-branch -t upstream/master
-```
-
-### The Process of Making Changes
-
-#### Step 3: Code
-
-The vast majority of Pull Requests opened against the `nodejs/node`
-repository includes changes to either the C/C++ code contained in the `src`
-directory, the JavaScript code contained in the `lib` directory, the
-documentation in `docs/api` or tests within the `test` directory.
-
-If you are modifying code, please be sure to run `make lint` from time to
-time to ensure that the changes follow the Node.js code style guide.
-
-Any documentation you write (including code comments and API documentation)
-should follow the [Style Guide](doc/STYLE_GUIDE.md). Code samples included
-in the API docs will also be checked when running `make lint` (or
-`vcbuild.bat lint` on Windows).
-
-#### Step 4: Commit
-
-It is a recommended best practice to keep your changes as logically grouped
-as possible within individual commits. There is no limit to the number of
-commits any single Pull Request may have, and many contributors find it easier
-to review changes that are split across multiple commits.
-
-```text
-$ git add my/changed/files
-$ git commit
-```
-
-Note that multiple commits often get squashed when they are landed (see the
-notes about [commit squashing](#commit-squashing)).
-
-##### Commit message guidelines
-
-A good commit message should describe what changed and why.
-
-1. The first line should:
-   - contain a short description of the change
-   - be 50 characters or less
-   - be entirely in lowercase with the exception of proper nouns, acronyms, and
-   the words that refer to code, like function/variable names
-   - be prefixed with the name of the changed subsystem and start with an
-   imperative verb. Check the output of `git log --oneline files/you/changed` to
-   find out what subsystems your changes touch.
-
-   Examples:
-   - `net: add localAddress and localPort to Socket`
-   - `src: fix typos in node_lttng_provider.h`
-
-
-2. Keep the second line blank.
-3. Wrap all other lines at 72 columns.
-
-4. If your patch fixes an open issue, you can add a reference to it at the end
-of the log. Use the `Fixes:` prefix and the full issue URL. For other references
-use `Refs:`.
-
-   Examples:
-   - `Fixes: https://github.com/nodejs/node/issues/1337`
-   - `Refs: http://eslint.org/docs/rules/space-in-parens.html`
-   - `Refs: https://github.com/nodejs/node/pull/3615`
-
-Sample complete commit message:
-
-```txt
-subsystem: explain the commit in one line
-
-Body of commit message is a few lines of text, explaining things
-in more detail, possibly giving some background about the issue
-being fixed, etc.
-
-The body of the commit message can be several paragraphs, and
-please do proper word-wrap and keep columns shorter than about
-72 characters or so. That way, `git log` will show things
-nicely even when it is indented.
-
-Fixes: https://github.com/nodejs/node/issues/1337
-Refs: http://eslint.org/docs/rules/space-in-parens.html
-```
-
-If you are new to contributing to Node.js, please try to do your best at
-conforming to these guidelines, but do not worry if you get something wrong.
-One of the existing contributors will help get things situated and the
-contributor landing the Pull Request will ensure that everything follows
-the project guidelines.
-
-#### Step 5: Rebase
-
-As a best practice, once you have committed your changes, it is a good idea
-to use `git rebase` (not `git merge`) to synchronize your work with the main
-repository.
-
-```text
-$ git fetch upstream
-$ git rebase upstream/master
-```
-
-This ensures that your working branch has the latest changes from `nodejs/node`
-master.
-
-#### Step 6: Test
-
-Bug fixes and features should always come with tests. A
-[guide for writing tests in Node.js](./doc/guides/writing-tests.md) has been
-provided to make the process easier. Looking at other tests to see how they
-should be structured can also help.
-
-The `test` directory within the `nodejs/node` repository is complex and it is
-often not clear where a new test file should go. When in doubt, add new tests
-to the `test/parallel/` directory and the right location will be sorted out
-later.
-
-Before submitting your changes in a Pull Request, always run the full Node.js
-test suite. To run the tests (including code linting) on Unix / macOS:
-
-```text
-$ ./configure && make -j4 test
-```
-
-And on Windows:
-
-```text
-> vcbuild test
-```
-
-(See the [BUILDING.md](./BUILDING.md) for more details.)
-
-Make sure the linter does not report any issues and that all tests pass. Please
-do not submit patches that fail either check.
-
-If you want to run the linter without running tests, use
-`make lint`/`vcbuild lint`. It will run both JavaScript linting and
-C++ linting.
-
-If you are updating tests and just want to run a single test to check it:
-
-```text
-$ python tools/test.py -J --mode=release parallel/test-stream2-transform
-```
-
-If you want to check the other options, please refer to the help by using
-the `--help` option
-
-```text
-$ python tools/test.py --help
-```
-
-You can usually run tests directly with node:
-
-```text
-$ ./node ./test/parallel/test-stream2-transform.js
-```
-
-Remember to recompile with `make -j4` in between test runs if you change code in
-the `lib` or `src` directories.
-
-#### Step 7: Push
-
-Once you are sure your commits are ready to go, with passing tests and linting,
-begin the process of opening a Pull Request by pushing your working branch to
-your fork on GitHub.
-
-```text
-$ git push origin my-branch
-```
-
-#### Step 8: Opening the Pull Request
-
-From within GitHub, opening a new Pull Request will present you with a template
-that should be filled out:
-
-```markdown
-<!--
-Thank you for your Pull Request. Please provide a description above and review
-the requirements below.
-
-Bug fixes and new features should include tests and possibly benchmarks.
-
-Contributors guide: https://github.com/nodejs/node/blob/master/CONTRIBUTING.md
--->
-
-##### Checklist
-<!-- Remove items that do not apply. For completed items, change [ ] to [x]. -->
-
-- [ ] `make -j4 test` (UNIX), or `vcbuild test` (Windows) passes
-- [ ] tests and/or benchmarks are included
-- [ ] documentation is changed or added
-- [ ] commit message follows [commit guidelines](https://github.com/nodejs/node/blob/master/CONTRIBUTING.md#commit-message-guidelines)
-
-##### Affected core subsystem(s)
-<!-- Provide affected core subsystem(s) (like doc, cluster, crypto, etc). -->
-```
-
-Please try to do your best at filling out the details, but feel free to skip
-parts if you're not sure what to put.
-
-Once opened, Pull Requests are usually reviewed within a few days.
-
-#### Step 9: Discuss and update
-
-You will probably get feedback or requests for changes to your Pull Request.
-This is a big part of the submission process so don't be discouraged! Some
-contributors may sign off on the Pull Request right away, others may have
-more detailed comments or feedback. This is a necessary part of the process
-in order to evaluate whether the changes are correct and necessary.
-
-To make changes to an existing Pull Request, make the changes to your local
-branch, add a new commit with those changes, and push those to your fork.
-GitHub will automatically update the Pull Request.
-
-```text
-$ git add my/changed/files
-$ git commit
-$ git push origin my-branch
-```
-
-It is also frequently necessary to synchronize your Pull Request with other
-changes that have landed in `master` by using `git rebase`:
-
-```text
-$ git fetch --all
-$ git rebase origin/master
-$ git push --force-with-lease origin my-branch
-```
-
-**Important:** The `git push --force-with-lease` command is one of the few ways
-to delete history in `git`. Before you use it, make sure you understand the
-risks. If in doubt, you can always ask for guidance in the Pull Request or on
-[IRC in the #node-dev channel][].
-
-If you happen to make a mistake in any of your commits, do not worry. You can
-amend the last commit (for example if you want to change the commit log).
-
-```text
-$ git add any/changed/files
-$ git commit --amend
-$ git push --force-with-lease origin my-branch
-```
-
-There are a number of more advanced mechanisms for managing commits using
-`git rebase` that can be used, but are beyond the scope of this guide.
-
-Feel free to post a comment in the Pull Request to ping reviewers if you are
-awaiting an answer on something. If you encounter words or acronyms that
-seem unfamiliar, refer to this
-[glossary](https://sites.google.com/a/chromium.org/dev/glossary).
-
-##### Approval and Request Changes Workflow
-
-All Pull Requests require "sign off" in order to land. Whenever a contributor
-reviews a Pull Request they may find specific details that they would like to
-see changed or fixed. These may be as simple as fixing a typo, or may involve
-substantive changes to the code you have written. In general, such requests
-are intended to be helpful, but at times may come across as abrupt or unhelpful,
-especially requests to change things that do not include concrete suggestions
-on *how* to change them.
-
-Try not to be discouraged. If you feel that a particular review is unfair,
-say so, or contact one of the other contributors in the project and seek their
-input. Often such comments are the result of the reviewer having only taken a
-short amount of time to review and are not ill-intended. Such issues can often
-be resolved with a bit of patience. That said, reviewers should be expected to
-be helpful in their feedback, and feedback that is simply vague, dismissive and
-unhelpful is likely safe to ignore.
-
-#### Step 10: Landing
-
-In order to land, a Pull Request needs to be reviewed and [approved][] by
-at least one Node.js Collaborator and pass a
-[CI (Continuous Integration) test run][]. After that, as long as there are no
-objections from other contributors, the Pull Request can be merged. If you find
-your Pull Request waiting longer than you expect, see the
-[notes about the waiting time](#waiting-until-the-pull-request-gets-landed).
-
-When a collaborator lands your Pull Request, they will post
-a comment to the Pull Request page mentioning the commit(s) it
-landed as. GitHub often shows the Pull Request as `Closed` at this
-point, but don't worry. If you look at the branch you raised your
-Pull Request against (probably `master`), you should see a commit with
-your name on it. Congratulations and thanks for your contribution!
-
-### Reviewing Pull Requests
-
-All Node.js contributors who choose to review and provide feedback on Pull
-Requests have a responsibility to both the project and the individual making the
-contribution. Reviews and feedback must be helpful, insightful, and geared
-towards improving the contribution as opposed to simply blocking it or
-stopping it. If there are reasons why you feel the PR should not land, explain
-what those are. Do not expect to be able to block a Pull Request from advancing
-simply because you say "No" without giving an explanation. It is also important
-to be open to having your mind changed, and to being open to working with the
-contributor to make the Pull Request better.
-
-Reviews that are dismissive or disrespectful of the contributor or any other
-reviewers are strictly counter to the [Code of Conduct][].
-
-When reviewing a Pull Request, the primary goals are for the codebase to improve
-and for the person submitting the request to succeed. Even if a Pull Request
-does not land, the submitters should come away from the experience feeling like
-their effort was not wasted or unappreciated. Every Pull Request from a new
-contributor is an opportunity to grow the community.
-
-#### Review a bit at a time.
-
-Do not overwhelm new contributors.
-
-It is tempting to micro-optimize and make everything about relative performance,
-perfect grammar, or exact style matches. Do not succumb to that temptation.
-
-Focus first on the most significant aspects of the change:
-
-1. Does this change make sense for Node.js?
-2. Does this change make Node.js better, even if only incrementally?
-3. Are there clear bugs or larger scale issues that need attending to?
-
-When changes are necessary, *request* them, do not *demand* them, and do not
-assume that the submitter already knows how to add a test or run a benchmark.
-
-Specific performance optimization techniques, coding styles and conventions
-change over time. The first impression you give to a new contributor never does.
-
-Nits (requests for small changes that are not essential) are fine, but try to
-avoid stalling the Pull Request. Most nits can typically be fixed by the
-Node.js Collaborator landing the Pull Request but they can also be an
-opportunity for the contributor to learn a bit more about the project.
-
-It is always good to clearly indicate nits when you comment: e.g.
-`Nit: change foo() to bar(). But this is not blocking.`
-
-#### Be aware of the person behind the code
-
-Be aware that *how* you communicate requests and reviews in your feedback can
-have a significant impact on the success of the Pull Request. Yes, we may land
-a particular change that makes Node.js better, but the individual might just
-not want to have anything to do with Node.js ever again. The goal is not just
-having good code.
-
-#### Respect the minimum wait time for comments
-
-There is a minimum waiting time which we try to respect for non-trivial
-changes, so that people who may have important input in such a distributed
-project are able to respond.
-
-For non-trivial changes, Pull Requests must be left open for *at least* 48
-hours during the week, and 72 hours on a weekend. In most cases, when the
-PR is relatively small and focused on a narrow set of changes, these periods
-provide more than enough time to adequately review. Sometimes changes take far
-longer to review, or need more specialized review from subject matter experts.
-When in doubt, do not rush.
-
-Trivial changes, typically limited to small formatting changes or fixes to
-documentation, may be landed within the minimum 48 hour window.
-
-#### Abandoned or Stalled Pull Requests
-
-If a Pull Request appears to be abandoned or stalled, it is polite to first
-check with the contributor to see if they intend to continue the work before
-checking if they would mind if you took it over (especially if it just has
-nits left). When doing so, it is courteous to give the original contributor
-credit for the work they started (either by preserving their name and email
-address in the commit log, or by using an `Author: ` meta-data tag in the
-commit.
-
-#### Approving a change
-
-Any Node.js core Collaborator (any GitHub user with commit rights in the
-`nodejs/node` repository) is authorized to approve any other contributor's
-work. Collaborators are not permitted to approve their own Pull Requests.
-
-Collaborators indicate that they have reviewed and approve of the changes in
-a Pull Request either by using GitHub's Approval Workflow, which is preferred,
-or by leaving an `LGTM` ("Looks Good To Me") comment.
-
-When explicitly using the "Changes requested" component of the GitHub Approval
-Workflow, show empathy. That is, do not be rude or abrupt with your feedback
-and offer concrete suggestions for improvement, if possible. If you're not
-sure *how* a particular change can be improved, say so.
-
-Most importantly, after leaving such requests, it is courteous to make yourself
-available later to check whether your comments have been addressed.
-
-If you see that requested changes have been made, you can clear another
-collaborator's `Changes requested` review.
-
-Change requests that are vague, dismissive, or unconstructive may also be
-dismissed if requests for greater clarification go unanswered within a
-reasonable period of time.
-
-If you do not believe that the Pull Request should land at all, use
-`Changes requested` to indicate that you are considering some of your comments
-to block the PR from landing. When doing so, explain *why* you believe the
-Pull Request should not land along with an explanation of what may be an
-acceptable alternative course, if any.
-
-#### Accept that there are different opinions about what belongs in Node.js
-
-Opinions on this vary, even among the members of the Technical Steering
-Committee.
-
-One general rule of thumb is that if Node.js itself needs it (due to historic
-or functional reasons), then it belongs in Node.js. For instance, `url`
-parsing is in Node.js because of HTTP protocol support.
-
-Also, functionality that either cannot be implemented outside of core in any
-reasonable way, or only with significant pain.
-
-It is not uncommon for contributors to suggest new features they feel would
-make Node.js better. These may or may not make sense to add, but as with all
-changes, be courteous in how you communicate your stance on these. Comments
-that make the contributor feel like they should have "known better" or
-ridiculed for even trying run counter to the [Code of Conduct][].
-
-#### Performance is not everything
-
-Node.js has always optimized for speed of execution. If a particular change
-can be shown to make some part of Node.js faster, it's quite likely to be
-accepted. Claims that a particular Pull Request will make things faster will
-almost always be met by requests for performance [benchmark results][] that
-demonstrate the improvement.
-
-That said, performance is not the only factor to consider. Node.js also
-optimizes in favor of not breaking existing code in the ecosystem, and not
-changing working functional code just for the sake of changing.
-
-If a particular Pull Request introduces a performance or functional
-regression, rather than simply rejecting the Pull Request, take the time to
-work *with* the contributor on improving the change. Offer feedback and
-advice on what would make the Pull Request acceptable, and do not assume that
-the contributor should already know how to do that. Be explicit in your
-feedback.
-
-#### Continuous Integration Testing
-
-All Pull Requests that contain changes to code must be run through
-continuous integration (CI) testing at [https://ci.nodejs.org/][].
-
-Only Node.js core Collaborators with commit rights to the `nodejs/node`
-repository may start a CI testing run. The specific details of how to do
-this are included in the new Collaborator [Onboarding guide][].
-
-Ideally, the code change will pass ("be green") on all platform configurations
-supported by Node.js (there are over 30 platform configurations currently).
-This means that all tests pass and there are no linting errors. In reality,
-however, it is not uncommon for the CI infrastructure itself to fail on
-specific platforms or for so-called "flaky" tests to fail ("be red"). It is
-vital to visually inspect the results of all failed ("red") tests to determine
-whether the failure was caused by the changes in the Pull Request.
-
-## Additional Notes
-
-### Commit Squashing
-
-When the commits in your Pull Request land, they may be squashed
-into one commit per logical change. Metadata will be added to the commit
-message (including links to the Pull Request, links to relevant issues,
-and the names of the reviewers). The commit history of your Pull Request,
-however, will stay intact on the Pull Request page.
-
-For the size of "one logical change",
-[0b5191f](https://github.com/nodejs/node/commit/0b5191f15d0f311c804d542b67e2e922d98834f8)
-can be a good example. It touches the implementation, the documentation,
-and the tests, but is still one logical change. In general, the tests should
-always pass when each individual commit lands on the master branch.
-
-### Getting Approvals for Your Pull Request
-
-A Pull Request is approved either by saying LGTM, which stands for
-"Looks Good To Me", or by using GitHub's Approve button.
-GitHub's Pull Request review feature can be used during the process.
-For more information, check out
-[the video tutorial](https://www.youtube.com/watch?v=HW0RPaJqm4g)
-or [the official documentation](https://help.github.com/articles/reviewing-changes-in-pull-requests/).
-
-After you push new changes to your branch, you need to get
-approval for these new changes again, even if GitHub shows "Approved"
-because the reviewers have hit the buttons before.
-
-### CI Testing
-
-Every Pull Request needs to be tested
-to make sure that it works on the platforms that Node.js
-supports. This is done by running the code through the CI system.
-
-Only a Collaborator can start a CI run. Usually one of them will do it
-for you as approvals for the Pull Request come in.
-If not, you can ask a Collaborator to start a CI run.
-
-### Waiting Until the Pull Request Gets Landed
-
-A Pull Request needs to stay open for at least 48 hours (72 hours on a
-weekend) from when it is submitted, even after it gets approved and
-passes the CI. This is to make sure that everyone has a chance to
-weigh in. If the changes are trivial, collaborators may decide it
-doesn't need to wait. A Pull Request may well take longer to be
-merged in. All these precautions are important because Node.js is
-widely used, so don't be discouraged!
-
-### Check Out the Collaborator's Guide
-
-If you want to know more about the code review and the landing process,
-you can take a look at the
-[collaborator's guide](https://github.com/nodejs/node/blob/master/COLLABORATOR_GUIDE.md).
-=======
 Contributions to Node.js include code, documentation, answering user questions,
 running the project's infrastructure, and advocating for all types of Node.js
 users.
@@ -817,15 +49,6 @@
 * [The Process of Making Changes](./doc/guides/contributing/pull-requests.md#the-process-of-making-changes)
 * [Reviewing Pull Requests](./doc/guides/contributing/pull-requests.md#reviewing-pull-requests)
 * [Additional Notes](./doc/guides/contributing/pull-requests.md#additional-notes)
->>>>>>> 84bd6f3c
-
-### Helpful Resources
-
-The following additional resources may be of assistance:
-
-* [How to create a Minimal, Complete, and Verifiable example](https://stackoverflow.com/help/mcve)
-* [core-validate-commit](https://github.com/evanlucas/core-validate-commit) -
-  A utility that ensures commits follow the commit formatting guidelines.
 
 <a id="developers-certificate-of-origin"></a>
 ## Developer's Certificate of Origin 1.1
@@ -852,18 +75,4 @@
   are public and that a record of the contribution (including all
   personal information I submit with it, including my sign-off) is
   maintained indefinitely and may be redistributed consistent with
-  this project or the open source license(s) involved.
-
-[approved]: #getting-approvals-for-your-pull-request
-[benchmark results]: ./doc/guides/writing-and-running-benchmarks.md
-[Building guide]: ./BUILDING.md
-[CI (Continuous Integration) test run]: #ci-testing
-[Code of Conduct]: https://github.com/nodejs/TSC/blob/master/CODE_OF_CONDUCT.md
-[guide for writing tests in Node.js]: ./doc/guides/writing-tests.md
-[https://ci.nodejs.org/]: https://ci.nodejs.org/
-[IRC in the #node-dev channel]: https://webchat.freenode.net?channels=node-dev&uio=d4
-[Node.js help repository]: https://github.com/nodejs/help/issues
-[notes about the waiting time]: #waiting-until-the-pull-request-gets-landed
-[Onboarding guide]: ./doc/onboarding.md
-[on GitHub]: https://github.com/nodejs/node
-[Technical Steering Committee (TSC) repository]: https://github.com/nodejs/TSC/issues+  this project or the open source license(s) involved.