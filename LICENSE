--- conflicted
+++ resolved
@@ -608,11 +608,7 @@
 
 - OpenSSL, located at deps/openssl, is licensed as follows:
   """
-<<<<<<< HEAD
-    Copyright (c) 1998-2017 The OpenSSL Project.  All rights reserved.
-=======
     Copyright (c) 1998-2018 The OpenSSL Project.  All rights reserved.
->>>>>>> 84bd6f3c
 
     Redistribution and use in source and binary forms, with or without
     modification, are permitted provided that the following conditions
@@ -1279,8 +1275,6 @@
     LIABLE FOR ANY CLAIM, DAMAGES OR OTHER LIABILITY, WHETHER IN AN ACTION
     OF CONTRACT, TORT OR OTHERWISE, ARISING FROM, OUT OF OR IN CONNECTION
     WITH THE SOFTWARE OR THE USE OR OTHER DEALINGS IN THE SOFTWARE.
-<<<<<<< HEAD
-=======
   """
 
 - node-inspect, located at deps/node-inspect, is licensed as follows:
@@ -1304,5 +1298,4 @@
     LIABILITY, WHETHER IN AN ACTION OF CONTRACT, TORT OR OTHERWISE, ARISING
     FROM, OUT OF OR IN CONNECTION WITH THE SOFTWARE OR THE USE OR OTHER DEALINGS
     IN THE SOFTWARE.
->>>>>>> 84bd6f3c
   """